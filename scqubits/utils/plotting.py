# plotting.py
#
# This file is part of scqubits.
#
#    Copyright (c) 2019 and later, Jens Koch and Peter Groszkowski
#    All rights reserved.
#
#    This source code is licensed under the BSD-style license found in the
#    LICENSE file in the root directory of this source tree.
############################################################################

import functools
import operator
import os
import warnings

from typing import TYPE_CHECKING, Any, Callable, Dict, Iterable, List, Tuple, Union

import matplotlib as mpl
import matplotlib.pyplot as plt
import numpy as np

from matplotlib.axes import Axes
from matplotlib.figure import Figure
from mpl_toolkits.axes_grid1 import make_axes_locatable

import scqubits.core.constants as constants
import scqubits.settings as settings
import scqubits.utils.misc as utils
import scqubits.utils.plot_defaults as defaults

if TYPE_CHECKING:
    from scqubits.core.storage import SpectrumData, WaveFunction, WaveFunctionOnGrid

try:
    from labellines import labelLines

    _LABELLINES_ENABLED = True
except ImportError:
    _LABELLINES_ENABLED = False


# A dictionary of plotting options that are directly passed to specific matplotlib's
# plot commands.
_direct_plot_options = {
    "plot": ("alpha", "color", "linestyle", "linewidth", "marker", "markersize"),
    "imshow": ("interpolation",),
    "contourf": tuple(),  # empty for now
}


def _extract_kwargs_options(
    kwargs: Dict[str, Any], plot_type: str, direct_plot_options: Dict[str, Any] = None
) -> Dict[str, Any]:
    """
    Select options from kwargs for a given plot_type and return them in a dictionary.

    Parameters
    ----------
    kwargs:
        dictionary with options that can be passed to different plotting commands
    plot_type:
        a type of plot for which the options should be selected
    direct_plot_options:
        a lookup dictionary with supported options for a given plot_type

    Returns
    ----------
        dictionary with key/value pairs corresponding to selected options from kwargs

    """
    direct_plot_options = direct_plot_options or _direct_plot_options
    d = {}
    if plot_type in direct_plot_options:
        for key in kwargs:
            if key in direct_plot_options[plot_type]:
                d[key] = kwargs[key]
    return d


def _process_options(
    figure: Figure, axes: Axes, opts: Dict[str, Any] = None, **kwargs
) -> None:
    """
    Processes plotting options.

    Parameters
    ----------
    figure:
    axes:
    opts:
        keyword dictionary with custom options
    **kwargs:
        standard plotting option (see separate documentation)
    """
    opts = opts or {}

    # Only process items in kwargs that would not have been
    # processed through _extract_kwargs_options()
    filtered_kwargs = {
        key: value
        for key, value in kwargs.items()
        if key not in functools.reduce(operator.concat, _direct_plot_options.values())
    }  # type: ignore

    option_dict = {**opts, **filtered_kwargs}

    for key, value in option_dict.items():
        if key in defaults.SPECIAL_PLOT_OPTIONS:
            _process_special_option(figure, axes, key, value)
        else:
            set_method = getattr(axes, "set_" + key)
            set_method(value)

    filename = kwargs.get("filename")
    if filename:
        figure.savefig(os.path.splitext(filename)[0] + ".pdf")

    if settings.DESPINE and not axes.name == "3d":
        # Hide the right and top spines
        axes.spines["right"].set_visible(False)
        axes.spines["top"].set_visible(False)

        # Only show ticks on the left and bottom spines
        axes.yaxis.set_ticks_position("left")
        axes.xaxis.set_ticks_position("bottom")


def _process_special_option(figure: Figure, axes: Axes, key: str, value: Any) -> None:
    """Processes a single 'special' option, i.e., one internal to scqubits and not to be handed further down to
    matplotlib.
    """
    if key == "x_range":
        warnings.warn("x_range is deprecated, use xlim instead", FutureWarning)
        axes.set_xlim(value)
    elif key == "y_range":
        warnings.warn("y_range is deprecated, use ylim instead", FutureWarning)
        axes.set_ylim(value)
    elif key == "ymax":
        ymax = value
        ymin, _ = axes.get_ylim()
        ymin = ymin - (ymax - ymin) * 0.05
        axes.set_ylim(ymin, ymax)
    elif key == "figsize":
        figure.set_size_inches(value)
    elif key == "grid":
        axes.grid(**value) if isinstance(value, dict) else axes.grid(value)


def wavefunction1d(
    wavefuncs: Union["WaveFunction", "List[WaveFunction]"],
    potential_vals: np.ndarray = None,
    offset: Union[float, Iterable[float]] = 0,
    scaling: float = 1.0,
    **kwargs
) -> Tuple[Figure, Axes]:
    """
    Plots the amplitude of a single real-valued 1d wave function, along with the potential energy if provided.

    Parameters
    ----------
    wavefuncs:
        basis and amplitude data of wave function to be plotted
    potential_vals:
        potential energies, array length must match basis array of `wavefunc`
    offset:
        y-offset for the wave function (e.g., shift by eigenenergy)
    scaling:
        scaling factor for wave function amplitudes
    **kwargs:
        standard plotting option (see separate documentation)

    Returns
    -------
        matplotlib objects for further editing
    """
    fig, axes = kwargs.get("fig_ax") or plt.subplots()

    offset_list = [offset] if not isinstance(offset, (list, np.ndarray)) else offset
    wavefunc_list = [wavefuncs] if not isinstance(wavefuncs, list) else wavefuncs

    scale_constant = renormalization_factor(wavefunc_list[0], potential_vals)
    for wavefunc in wavefunc_list:
        wavefunc.amplitudes *= scale_constant

    scale_factor = scaling or defaults.set_wavefunction_scaling(
        wavefunc_list, potential_vals
    )

    for wavefunction, energy_offset in zip(wavefunc_list, offset_list):
        x_vals = wavefunction.basis_labels
        y_vals = energy_offset + scale_factor * wavefunction.amplitudes
        offset_vals = [energy_offset] * len(x_vals)

        axes.plot(x_vals, y_vals, **_extract_kwargs_options(kwargs, "plot"))
        axes.fill_between(
            x_vals, y_vals, offset_vals, where=(y_vals != offset_vals), interpolate=True
        )

    if potential_vals is not None:
        axes.plot(
            x_vals,
            potential_vals,
            color="gray",
            **_extract_kwargs_options(kwargs, "plot")
        )

    _process_options(fig, axes, **kwargs)
    return fig, axes


def renormalization_factor(
    wavefunc: "WaveFunction", potential_vals: np.ndarray
) -> float:
    """
    Takes the amplitudes of one wavefunction and the potential values to scale the
    dimensionless amplitude to a (pseudo-)energy that allows us to plot wavefunctions
    and energies in the same plot.

    Parameters
    ----------
    wavefunc:
        ndarray of wavefunction amplitudes
    potential_vals:
        array of potential energy values (that determine the energy range on the y axis

    Returns
    -------
    renormalization factor that converts the wavefunction amplitudes into energy units
    """
    FILL_FACTOR = 0.1
    energy_range = np.max(potential_vals) - np.min(potential_vals)
    amplitude_range = np.max(wavefunc.amplitudes) - np.min(wavefunc.amplitudes)

    return FILL_FACTOR * energy_range / amplitude_range


def wavefunction1d_discrete(wavefunc: "WaveFunction", **kwargs) -> Tuple[Figure, Axes]:
    """
    Plots the amplitude of a real-valued 1d wave function in a discrete basis.
    (Example: transmon in the charge basis.)

    Parameters
    ----------
    wavefunc:
        basis and amplitude data of wave function to be plotted
    **kwargs:
        standard plotting option (see separate documentation)

    Returns
    -------
        matplotlib objects for further editing
    """
    fig, axes = kwargs.get("fig_ax") or plt.subplots()

    x_vals = wavefunc.basis_labels
    width = 0.75
    axes.bar(x_vals, wavefunc.amplitudes, width=width)

    axes.set_xticks(x_vals)
    axes.set_xticklabels(x_vals)
    _process_options(fig, axes, defaults.wavefunction1d_discrete(), **kwargs)

    return fig, axes


def wavefunction2d(
    wavefunc: "WaveFunctionOnGrid", zero_calibrate: bool = False, **kwargs
) -> Tuple[Figure, Axes]:
    """
    Creates a density plot of the amplitude of a real-valued wave function in 2
    "spatial" dimensions.

    Parameters
    ----------
    wavefunc:
        basis and amplitude data of wave function to be plotted
    zero_calibrate:
        whether to calibrate plot to zero amplitude
    **kwargs:
        standard plotting option (see separate documentation)

    Returns
    -------
        matplotlib objects for further editing
    """
    fig, axes = kwargs.get("fig_ax") or plt.subplots()

    min_vals = wavefunc.gridspec.min_vals
    max_vals = wavefunc.gridspec.max_vals

    if zero_calibrate:
        absmax = np.amax(np.abs(wavefunc.amplitudes))
        imshow_minval = -absmax
        imshow_maxval = absmax
        cmap = plt.get_cmap("PRGn")
    else:
        imshow_minval = np.min(wavefunc.amplitudes)
        imshow_maxval = np.max(wavefunc.amplitudes)
        cmap = plt.cm.viridis

    im = axes.imshow(
        wavefunc.amplitudes,
        extent=[min_vals[0], max_vals[0], min_vals[1], max_vals[1]],
        cmap=cmap,
        vmin=imshow_minval,
        vmax=imshow_maxval,
        origin="lower",
        aspect="auto",
        **_extract_kwargs_options(kwargs, "imshow")
    )
    divider = make_axes_locatable(axes)
    cax = divider.append_axes("right", size="2%", pad=0.05)
    fig.colorbar(im, cax=cax)

    _process_options(fig, axes, defaults.wavefunction2d(), **kwargs)
    return fig, axes


def contours(
    x_vals: Iterable[float],
    y_vals: Iterable[float],
    func: Callable,
    contour_vals: Iterable[float] = None,
    show_colorbar: bool = True,
    **kwargs
) -> Tuple[Figure, Axes]:
    """Contour plot of a 2d function `func(x,y)`.

    Parameters
    ----------
    x_vals:
        x values for the x-y evaluation grid
    y_vals:
        y values for the x-y evaluation grid
    func:
        function f(x,y) for which contours are to be plotted
    contour_vals:
        contour values can be specified if so desired
    show_colorbar:
    **kwargs:
        standard plotting option (see separate documentation)

    Returns
    -------
        matplotlib objects for further editing
    """
    fig, axes = kwargs.get("fig_ax") or plt.subplots()

    x_grid, y_grid = np.meshgrid(x_vals, y_vals)
    z_array = func(x_grid, y_grid)

    im = axes.contourf(
        x_grid,
        y_grid,
        z_array,
        levels=contour_vals,
        cmap=plt.cm.viridis,
        origin="lower",
        **_extract_kwargs_options(kwargs, "contourf")
    )

    if show_colorbar:
        divider = make_axes_locatable(axes)
        cax = divider.append_axes("right", size="2%", pad=0.05)
        fig.colorbar(im, cax=cax)

    _process_options(fig, axes, opts=defaults.contours(x_vals, y_vals), **kwargs)
    return fig, axes


def matrix(
    data_matrix: np.ndarray, mode: str = "abs", show_numbers: bool = False, **kwargs
) -> Tuple[Figure, Tuple[Axes, Axes]]:
    """
    Create a "skyscraper" plot and a 2d color-coded plot of a matrix.

    Parameters
    ----------
    data_matrix:
        2d matrix data
    mode:
        choice from `constants.MODE_FUNC_DICT` for processing function to be applied to
        data
    show_numbers:
        determines whether matrix element values are printed on top of the plot
        (default: False)
    **kwargs:
        standard plotting option (see separate documentation)

    Returns
    -------
        figure and axes objects for further editing
    """
    if "fig_ax" in kwargs:
        fig, (ax1, ax2) = kwargs["fig_ax"]
    else:
        fig = plt.figure()
        ax1 = fig.add_subplot(1, 2, 1, projection="3d")
        ax2 = plt.subplot(1, 2, 2)

    fig, ax2 = matrix2d(
        data_matrix, mode=mode, show_numbers=show_numbers, fig_ax=(fig, ax2), **kwargs
    )
    fig, ax1 = matrix_skyscraper(data_matrix, mode=mode, fig_ax=(fig, ax1), **kwargs)
    return fig, (ax1, ax2)


def matrix_skyscraper(
    matrix: np.ndarray, mode: str = "abs", **kwargs
) -> Tuple[Figure, Axes]:
    """Display a 3d skyscraper plot of the matrix

    Parameters
    ----------
    matrix:
        2d matrix data
    mode:
        choice from `constants.MODE_FUNC_DICT` for processing function to be applied to
        data
    **kwargs:
        standard plotting option (see separate documentation)

    Returns
    -------
        figure and axes objects for further editing
    """
    fig, axes = kwargs.get("fig_ax") or plt.subplots(projection="3d")

    y_count, x_count = matrix.shape  # We label the columns as "x", while rows as "y"
    element_count = x_count * y_count  # total num. of elements to plot

    xgrid, ygrid = np.meshgrid(range(x_count), range(y_count))
    xgrid = xgrid.flatten()
    ygrid = ygrid.flatten()

    zbottom = np.zeros(element_count)  # all bars start at z=0
    dx, dy = 0.75, 0.75  # width of bars in x and y directions

    modefunction = constants.MODE_FUNC_DICT[mode]
    zheight = modefunction(matrix).flatten()  # height of bars from matrix elements

    if mode == "abs" or mode == "abs_sqr":
        nrm = mpl.colors.Normalize(
            0, max(zheight)
        )  # normalize colors between 0 and max. data
    else:
        nrm = mpl.colors.Normalize(
            min(zheight), max(zheight)
        )  # normalize colors between min. and max. of data

    colors = plt.cm.viridis(nrm(zheight))  # list of colors for each bar

    # skyscraper plot
    axes.view_init(azim=210, elev=23)
    axes.bar3d(xgrid, ygrid, zbottom, dx, dy, zheight, color=colors)
    axes.set_zlim3d([0, max(zheight)])

    for axis, locs in [
        (axes.xaxis, np.arange(x_count)),
        (axes.yaxis, np.arange(y_count)),
    ]:
        axis.set_ticks(locs + 0.5, minor=True)
        axis.set(ticks=locs + 0.5, ticklabels=locs)

    _process_options(fig, axes, opts=defaults.matrix(), **kwargs)

    return fig, axes


def matrix2d(
    matrix: np.ndarray, mode: str = "abs", show_numbers: bool = True, **kwargs
) -> Tuple[Figure, Axes]:
<<<<<<< HEAD
    """Display a matrix as a color-coded 2d plot, optionally printing the numerical values of the matrix elements.
=======
    """Display a matrix as a color-coded 2d plot, optionally printing the numerical
    values of the matrix elements.
>>>>>>> 9d6e33af

    Parameters
    ----------
    matrix:
        2d matrix data
    mode:
        choice from `constants.MODE_FUNC_DICT` for processing function to be applied to
        data
    show_numbers:
        determines whether matrix element values are printed on top of the plot
        (default: True)
    **kwargs:
        standard plotting option (see separate documentation)

    Returns
    -------
        figure and axes objects for further editing
    """
    fig, axes = kwargs.get("fig_ax") or plt.subplots()

    modefunction = constants.MODE_FUNC_DICT[mode]
    zheight = modefunction(matrix).flatten()  # height of bars from matrix elements

    if mode == "abs" or mode == "abs_sqr":
        nrm = mpl.colors.Normalize(
            0, max(zheight)
        )  # normalize colors between 0 and max. data
    else:
        nrm = mpl.colors.Normalize(
            min(zheight), max(zheight)
        )  # normalize colors between min. and max. of data

    axes.matshow(modefunction(matrix), cmap=plt.cm.viridis, interpolation=None)
    cax, _ = mpl.colorbar.make_axes(
        axes, shrink=0.75, pad=0.02
    )  # add colorbar with normalized range
    mpl.colorbar.ColorbarBase(cax, cmap=plt.cm.viridis, norm=nrm)

    if show_numbers:
        for y_index in range(matrix.shape[0]):
            for x_index in range(matrix.shape[1]):
                axes.text(
                    x_index,
                    y_index,
                    "{:.03f}".format(matrix[y_index, x_index]),
                    va="center",
                    ha="center",
                    fontsize=8,
                    rotation=45,
                    color="white",
                )
    # shift the grid
    for axis, locs in [
        (axes.xaxis, np.arange(matrix.shape[1])),
        (axes.yaxis, np.arange(matrix.shape[0])),
    ]:
        axis.set_ticks(locs + 0.5, minor=True)
        axis.set(ticks=locs, ticklabels=locs)
    axes.grid(False)

    _process_options(fig, axes, **kwargs)
    return fig, axes


print_matrix = matrix2d  # legacv, support of name now deprecated


def data_vs_paramvals(
    xdata: np.ndarray,
    ydata: np.ndarray,
    label_list: Union[List[str], List[int]] = None,
    **kwargs
) -> Tuple[Figure, Axes]:
    """Plot of a set of yadata vs xdata.
    The individual points correspond to the a provided array of parameter values.

    Parameters
    ----------
    xdata, ydata:
        must have compatible shapes for matplotlib.pyplot.plot
    label_list:
        list of labels associated with the individual curves to be plotted
    **kwargs:
        standard plotting option (see separate documentation)

    Returns
    -------
        matplotlib objects for further editing
    """
    fig, axes = kwargs.get("fig_ax") or plt.subplots()

    if label_list is None:
        axes.plot(xdata, ydata, **_extract_kwargs_options(kwargs, "plot"))
    else:
        for idx, ydataset in enumerate(ydata.T):
            axes.plot(
                xdata,
                ydataset,
                label=label_list[idx],
                **_extract_kwargs_options(kwargs, "plot")
            )
        axes.legend(loc="center left", bbox_to_anchor=(1, 0.5))
    _process_options(fig, axes, **kwargs)
    return fig, axes


def evals_vs_paramvals(
    specdata: "SpectrumData",
    which: Union[int, Iterable[int]] = -1,
    subtract_ground: bool = False,
    label_list: List[str] = None,
    **kwargs
) -> Tuple[Figure, Axes]:
    """Generates a simple plot of a set of eigenvalues as a function of one parameter.
    The individual points correspond to the a provided array of parameter values.

    Parameters
    ----------
    specdata:
        object includes parameter name, values, and resulting eigenenergies
    which:
        number of desired eigenvalues (sorted from smallest to largest); default: -1,
        signals all eigenvalues
        or: list of specific eigenvalues to include
    subtract_ground:
        whether to subtract the ground state energy
    label_list:
        list of labels associated with the individual curves to be plotted
    **kwargs:
        standard plotting option (see separate documentation)

    Returns
    -------
        matplotlib objects for further editing
    """
    index_list = utils.process_which(which, specdata.energy_table[0].size)

    xdata = specdata.param_vals
    ydata = specdata.energy_table[:, index_list]
    if subtract_ground:
        ydata = (ydata.T - ydata[:, 0]).T
    return data_vs_paramvals(
        xdata,
        ydata,
        label_list=label_list,
        **defaults.evals_vs_paramvals(specdata, **kwargs)
    )


def matelem_vs_paramvals(
    specdata: "SpectrumData",
    select_elems: Union[int, List[Tuple[int, int]]] = 4,
    mode: str = "abs",
    **kwargs
) -> Tuple[Figure, Axes]:
    """Generates a simple plot of matrix elements as a function of one parameter.
    The individual points correspond to the a provided array of parameter values.

    Parameters
    ----------
    specdata:
        object includes parameter name, values, and matrix elements
    select_elems:
        either maximum index of desired matrix elements,
        or list [(i1, i2), (i3, i4), ...] of index tuples
        for specific desired matrix elements
    mode:
        choice of processing function to be applied to data (default value = 'abs')
    **kwargs:
        standard plotting option (see separate documentation)

    Returns
    -------
    matplotlib objects for further editing
    """
    fig, axes = kwargs.get("fig_ax") or plt.subplots()
    x = specdata.param_vals
    modefunction = constants.MODE_FUNC_DICT[mode]

    if isinstance(select_elems, int):
        index_pairs = [
            (row, col) for row in range(select_elems) for col in range(row + 1)
        ]
    else:
        index_pairs = select_elems

    for (row, col) in index_pairs:
        y = modefunction(specdata.matrixelem_table[:, row, col])
        axes.plot(
            x,
            y,
            label=str(row) + "," + str(col),
            **_extract_kwargs_options(kwargs, "plot")
        )

    if _LABELLINES_ENABLED:
        labelLines(axes.get_lines(), zorder=1.5)
    else:
        axes.legend(loc="center left", bbox_to_anchor=(1, 0.5))
    _process_options(fig, axes, opts=defaults.matelem_vs_paramvals(specdata), **kwargs)
    return fig, axes<|MERGE_RESOLUTION|>--- conflicted
+++ resolved
@@ -471,12 +471,8 @@
 def matrix2d(
     matrix: np.ndarray, mode: str = "abs", show_numbers: bool = True, **kwargs
 ) -> Tuple[Figure, Axes]:
-<<<<<<< HEAD
-    """Display a matrix as a color-coded 2d plot, optionally printing the numerical values of the matrix elements.
-=======
     """Display a matrix as a color-coded 2d plot, optionally printing the numerical
     values of the matrix elements.
->>>>>>> 9d6e33af
 
     Parameters
     ----------
