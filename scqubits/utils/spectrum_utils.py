--- conflicted
+++ resolved
@@ -158,20 +158,12 @@
         op_matrix = operator
 
     if isinstance(state1, qt.Qobj):
-<<<<<<< HEAD
-        vec1 = state1.data.to_array()
-=======
         vec1 = Qobj_to_scipy_csc_matrix(state1)
->>>>>>> 2d16b018
     else:
         vec1 = state1
 
     if isinstance(state2, qt.Qobj):
-<<<<<<< HEAD
-        vec2 = state2.data.to_array()
-=======
         vec2 = Qobj_to_scipy_csc_matrix(state2)
->>>>>>> 2d16b018
     else:
         vec2 = state2
 
