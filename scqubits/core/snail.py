from typing import Any, Dict, Optional, Tuple

<<<<<<< HEAD
=======
import matplotlib.pyplot as plt
>>>>>>> 4cc11fff
import numpy as np

from numpy import ndarray
from scipy import sparse

<<<<<<< HEAD
from matplotlib.axes import Axes
from matplotlib.figure import Figure
from numpy import ndarray
from scipy.sparse import csc_matrix

import scqubits.core.qubit_base as base
import scqubits.core.descriptors as descriptors
import scqubits.core.discretization as discretization
=======
import scqubits.core.qubit_base as base
import scqubits.io_utils.fileio_serializers as serializers
>>>>>>> 4cc11fff
import scqubits.utils.spectrum_utils as utils
import scqubits.io_utils.fileio_serializers as serializers
import scqubits.core.storage as storage
import scqubits.core.constants as constants

from scqubits.core import descriptors


<<<<<<< HEAD
class Snail(base.QubitBaseClass, serializers.Serializable):
=======
class Snailmon(base.QubitBaseClass, serializers.Serializable):
>>>>>>> 4cc11fff
    r"""SNAIL

    | [1] Frattini et al., Appl. Phys Lett. 110, 222603 (2017). https://doi.org/10.1063/1.4984142
    | [2] Orlando et al., Physical Review B, 60, 15398 (1999).
          https://link.aps.org/doi/10.1103/PhysRevB.60.15398

    The Superconducting Nonlinear Asymmetric Inductive eLement (SNAIL) qubit consists
    of a superconducting loop of n large Josephson Junctions and one smaller
    junction. It was designed in order to obtain :math:`\textbf{\phi}^3` nonlinearity
    from a dipole element as opposed to previous attempts (such as the Josephson ring
    modulator) that relied on a quadrupole element, and it can best be understood as an
    extension of the flux qubit (first defined in [2]) to n large Josephson junctions
    instead of 2. The greatest number of large junctions that has been experimentally
    realized in a SNAIL qubit is 3. Typically, one assumes
    :math:`E_{J1}=E_{J2}=E_{J3}=E_J` and :math:`E_{J4}=\alpha E_J`.
    In the case of 3 Josephson junctions, the Hamiltonian is given by

    .. math::

        H_\text{snail}=&(n_i-n_{gi})4(E_C)_{ij}(n_j-n_{gj}) \\
                      -&E_J\cos(\phi_1)-E_J\cos(\phi_2-\phi_1)-E_J\cos(\phi_3-\phi_2) \\
                      -&\alpha E_J\cos(2\pi f-\phi_3),

    where :math:`i,j\in\{1,2,3\}` is represented in the charge basis for the three
    degrees of freedom. Initialize with, for example::

        EJ = 35.0
        alpha = 0.6
        snail_qubit = scq.Snail(EJ1 = EJ, EJ2 = EJ, EJ3 = EJ, EJ4 = alpha * EJ,
                                     ECJ1 = 1.0, ECJ2 = 1.0, ECJ3 = 1.0, ECJ4 = 1.0 / alpha,
                                     ECg1 = 50.0, ECg2 = 50.0, ECg3 = 50.0, ng1 = 0.0,
                                     ng2 = 0.0, ng3 = 0.0, flux = 0.5, ncut = 10).

    Parameters
    __________
    EJ1, EJ2, EJ3, EJ4: float
        Josephson energy of the ith junction
        `EJ1 = EJ2 = EJ3`, with `EJ3 = alpha * EJ1` and `alpha <= 1`
    EC1, EC2, EC3, EC4: float
        charging energy associated with the ith junction, may include parallel shunt
        capacitance
    ECg1, ECg2, ECg3, ECg4: float
        charging energy associated with the capacitive coupling to ground for the
        three islands
    ng1, ng2, ng3: float
        offset charge associated with each island
    flux: float
        magnetic flux through the circuit loop, measured in units of the flux quantum
    ncut: int
<<<<<<< HEAD
        charge number cutoff for the charge on the three islands `n`, `n = -ncut, ..., ncut`
    truncated_dim:
        desired dimension of the truncated quantum system; expected: truncated_dim > 1
    id_str:
        optional string by which this instance can be referred to in `HilbertSpace`
        and `ParameterSweep`. If not provided, an id is auto-generated.
=======
        charge number cutoff for the charge `n` on the three islands `n`,
        `n = -ncut, ..., ncut`
>>>>>>> 4cc11fff
    """
    EJ1 = descriptors.WatchedProperty(float, "QUANTUMSYSTEM_UPDATE")
    EJ2 = descriptors.WatchedProperty(float, "QUANTUMSYSTEM_UPDATE")
    EJ3 = descriptors.WatchedProperty(float, "QUANTUMSYSTEM_UPDATE")
    EJ4 = descriptors.WatchedProperty(float, "QUANTUMSYSTEM_UPDATE")
    EC1 = descriptors.WatchedProperty(float, "QUANTUMSYSTEM_UPDATE")
    EC2 = descriptors.WatchedProperty(float, "QUANTUMSYSTEM_UPDATE")
    EC3 = descriptors.WatchedProperty(float, "QUANTUMSYSTEM_UPDATE")
    EC4 = descriptors.WatchedProperty(float, "QUANTUMSYSTEM_UPDATE")
    ECg1 = descriptors.WatchedProperty(float, "QUANTUMSYSTEM_UPDATE")
    ECg2 = descriptors.WatchedProperty(float, "QUANTUMSYSTEM_UPDATE")
    ECg3 = descriptors.WatchedProperty(float, "QUANTUMSYSTEM_UPDATE")
    ng1 = descriptors.WatchedProperty(float, "QUANTUMSYSTEM_UPDATE")
    ng2 = descriptors.WatchedProperty(float, "QUANTUMSYSTEM_UPDATE")
    ng3 = descriptors.WatchedProperty(float, "QUANTUMSYSTEM_UPDATE")
    flux = descriptors.WatchedProperty(float, "QUANTUMSYSTEM_UPDATE")
    ncut = descriptors.WatchedProperty(int, "QUANTUMSYSTEM_UPDATE")

    def __init__(
        self,
        EJ1: float,
        EJ2: float,
        EJ3: float,
        EJ4: float,
        EC1: float,
        EC2: float,
        EC3: float,
        EC4: float,
        ECg1: float,
        ECg2: float,
        ECg3: float,
        ng1: float,
        ng2: float,
        ng3: float,
        flux: float,
        ncut: int,
        truncated_dim: int = 6,
        id_str: Optional[str] = None,
    ) -> None:
        base.QuantumSystem.__init__(self, id_str=id_str)
        # Constant parameters for each Josephson Junction
        self.EJ1 = EJ1
        self.EJ2 = EJ2
        self.EJ3 = EJ3
        self.EJ4 = EJ4
        # Capacitance connected to each Josephson Junction
        self.EC1 = EC1
        self.EC2 = EC2
        self.EC3 = EC3
        self.EC4 = EC4

        # Capacitance connected to ground
        self.ECg1 = ECg1
        self.ECg2 = ECg2
        self.ECg3 = ECg3

        # offset charges associated with each Josephson Junction
        self.ng1 = ng1
        self.ng2 = ng2
        self.ng3 = ng3
        # flux
        self.flux = flux
        # Truncation dimension
        self.ncut = ncut
        self.truncated_dim = truncated_dim
<<<<<<< HEAD
        self._default_grid = discretization.Grid1d(
            -np.pi / 2, 3 * np.pi / 2, 100
        )  # for plotting in phi_j basis
=======
>>>>>>> 4cc11fff
        self._image_filename = None

    @staticmethod
    def default_params() -> Dict[str, Any]:
        return {
<<<<<<< HEAD
            "EJ1": 1.0,
            "EJ2": 1.0,
            "EJ3": 1.0,
            "EJ4": 0.7,
            "ECJ1": 1,
            "ECJ2": 1,
            "ECJ3": 1,
            "ECJ4": 1 / 0.7,
            "ECg1": 10.0,
            "ECg2": 10.0,
            "ECg3": 10.0,
=======
            "EJ1": 887.3,
            "EJ2": 887.3,
            "EJ3": 887.3,
            "EJ4": 117.5,
            "EC1": 0.2873,
            "EC2": 0.2873,
            "EC3": 0.2873,
            "EC4": 1.437,
            "ECg1": 193.7,
            "ECg2": 193.7,
            "ECg3": 193.7,
>>>>>>> 4cc11fff
            "ng1": 0.0,
            "ng2": 0.0,
            "ng3": 0.0,
            "flux": 0.0,
            "ncut": 6,
            "truncated_dim": 6,
        }

    # Construct the Ec matrix, we need this to calculate the kinetic_energy matrix in
    # the Hamiltonian
    def EC_matrix(self) -> ndarray:
<<<<<<< HEAD
        """Return the charging energy matrix"""
        cj1 = 1.0 / (2 * self.ECJ1)  # capacitances in units where e is set to 1
        cj2 = 1.0 / (2 * self.ECJ2)
        cj3 = 1.0 / (2 * self.ECJ3)
        cj4 = 1.0 / (2 * self.ECJ4)
        cg1 = 1.0 / (2 * self.ECg1)
        cg2 = 1.0 / (2 * self.ECg2)
        cg3 = 1.0 / (2 * self.ECg3)
        cmat = np.array(
            [
                [cj1 + cj2 + cg1, -cj2, 0],
                [-cj2, cj2 + cj3 + cg2, -cj3],
                [0, -cj3, cj3 + cj4 + cg3],
            ]
        )
        return np.linalg.inv(cmat) / 2.0
=======
        """Returns the charging energy matrix"""
        c1 = 1 / (2 * self.EC1)
        c2 = 1 / (2 * self.EC2)
        c3 = 1 / (2 * self.EC3)
        c4 = 1 / (2 * self.EC4)

        cg1 = 1 / (2 * self.ECg1)
        cg2 = 1 / (2 * self.ECg2)
        cg3 = 1 / (2 * self.ECg3)
        cmat = np.array(
            [
                [c1 + c2 + cg1, -c2, 0],
                [-c2, c2 + c3 + cg2, -c3],
                [0, -c3, c3 + c4 + cg3],
            ]
        )
        ec_matrix = 0.5 * np.linalg.inv(cmat)
        return ec_matrix
>>>>>>> 4cc11fff

    def _evals_calc(self, evals_count: int) -> ndarray:
        hamiltonian_mat = self.hamiltonian()
        evals = utils.eigsh_safe(
            hamiltonian_mat, which="SM", k=evals_count, return_eigenvectors=False
        )
        return np.sort(evals)

    def _esys_calc(self, evals_count: int) -> Tuple[ndarray, ndarray]:
        hamiltonian_mat = self.hamiltonian()
        evals, evecs = utils.eigsh_safe(
            hamiltonian_mat, eigvals=(0, evals_count - 1), eigvals_only=False
        )
        evals, evecs = utils.order_eigensystem(evals, evecs)
        return evals, evecs

    def hilbertdim(self) -> int:
        """Return Hilbert space dimension."""
        return (2 * self.ncut + 1) ** 3

    def potential(self, phi1: ndarray, phi2: ndarray, phi3: ndarray) -> ndarray:
        """Returns the value of the potential energy at phi1 and phi2 and phi3,
        disregarding constants."""
        return (
            -self.EJ1 * np.cos(phi1)
            - self.EJ2 * np.cos(phi2 - phi1)
            - self.EJ3 * np.cos(phi3 - phi2)
            - self.EJ4 * np.cos(2.0 * np.pi * self.flux - phi3)
        )

    def kineticmat(self) -> csc_matrix:
        """Return the kinetic energy matrix."""
<<<<<<< HEAD
        ec = self.EC_matrix()
        identity = sparse.identity(2 * self.ncut + 1, format="csc")

        n1 = np.arange(-self.ncut, self.ncut + 1, 1)
        n1 = sparse.diags(n1).tocsc()
=======
        ec_mat = self.EC_matrix()
        identity = sparse.identity(2 * self.ncut + 1, format="csc")

        n_op = np.arange(-self.ncut, self.ncut + 1, 1)
        n_op = sparse.diags(n_op).tocsc()

>>>>>>> 4cc11fff
        n1 = sparse.kron(
            sparse.kron(n_op, identity, format="csc"), identity, format="csc"
        )

<<<<<<< HEAD
        n2 = np.arange(-self.ncut, self.ncut + 1, 1)
        n2 = sparse.diags(n2).tocsc()
=======
>>>>>>> 4cc11fff
        n2 = sparse.kron(
            sparse.kron(identity, n_op, format="csc"), identity, format="csc"
        )

<<<<<<< HEAD
        n3 = np.arange(-self.ncut, self.ncut + 1, 1)
        n3 = sparse.diags(n3).tocsc()
=======
>>>>>>> 4cc11fff
        n3 = sparse.kron(
            sparse.kron(identity, identity, format="csc"), n_op, format="csc"
        )

        nvec = np.array([n1, n2, n3])

        return 4 * nvec.T @ ec_mat @ nvec

    def potentialmat(self) -> csc_matrix:
        """Return the potential energy matrix."""
        identity = sparse.identity(2 * self.ncut + 1, format="csc")

        ones_on_diagonal = np.ones((1, 2 * self.ncut))
        e_positive_phi = sparse.diags(ones_on_diagonal, [1]).tocsc()
        e_negative_phi = sparse.diags(ones_on_diagonal, [-1]).tocsc()

        potential_mat = (
            -0.5
            * self.EJ1
            * sparse.kron(
                sparse.kron(e_positive_phi + e_negative_phi, identity, format="csc"),
                identity,
                format="csc",
            )
        )
        potential_mat += (
            -0.5
            * self.EJ4
            * sparse.kron(
                sparse.kron(identity, identity, format="csc"),
                np.exp(-1j * 2 * np.pi * self.flux) * e_positive_phi
                + np.exp(+1j * 2 * np.pi * self.flux) * e_negative_phi,
                format="csc",
            )
        )
        potential_mat += (
            -0.5
            * self.EJ2
            * sparse.kron(
                sparse.kron(e_positive_phi, e_negative_phi, format="csc"),
                identity,
                format="csc",
            )
        )
        potential_mat += (
            -0.5
            * self.EJ2
            * sparse.kron(
                sparse.kron(e_negative_phi, e_positive_phi, format="csc"),
                identity,
                format="csc",
            )
        )
        potential_mat += (
            -0.5
            * self.EJ3
            * sparse.kron(
                sparse.kron(identity, e_positive_phi, format="csc"),
                e_negative_phi,
                format="csc",
            )
        )
        potential_mat += (
            -0.5
            * self.EJ3
            * sparse.kron(
                sparse.kron(identity, e_negative_phi, format="csc"),
                e_positive_phi,
                format="csc",
            )
        )
        return potential_mat

    def hamiltonian(self) -> csc_matrix:
        """Return Hamiltonian in basis obtained by employing charge basis for both
        degrees of freedom"""
        return self.kineticmat() + self.potentialmat()

    def _n_operator(self) -> ndarray:
        diag_elements = np.arange(-self.ncut, self.ncut + 1, dtype=np.complex_)
        return np.diag(diag_elements)

    def _exp_i_phi_operator(self) -> ndarray:
        dim = self.hilbertdim()
        off_diag_elements = np.ones(dim - 1, dtype=np.complex_)
        e_iphi_matrix = np.diag(off_diag_elements, k=1)
        return e_iphi_matrix

    def _identity(self) -> ndarray:
        dim = self.hilbertdim()
        return np.eye(dim)

    def n_1_operator(self) -> csc_matrix:
        r"""Return charge number operator conjugate to :math:`\phi_1`"""
        return sparse.kron(
            sparse.kron(self._n_operator(), self._identity(), format="csc"),
            self._identity,
            format="csc",
        )

    def n_2_operator(self) -> csc_matrix:
        r"""Return charge number operator conjugate to :math:`\phi_2`"""
        return sparse.kron(
            sparse.kron(self._identity(), self._n_operator(), format="csc"),
            self._identity,
            format="csc",
        )

    def n_3_operator(self) -> csc_matrix:
        r"""Return charge number operator conjugate to :math:`\phi_3`"""
        return sparse.kron(
            sparse.kron(self._identity(), self._identity(), format="csc"),
            self._n_operator,
            format="csc",
        )

    def exp_i_phi_1_operator(self) -> csc_matrix:
        r"""Return operator :math:`e^{i\phi_1}` in the charge basis."""
        return sparse.kron(
            sparse.kron(self._exp_i_phi_operator(), self._identity(), format="csc"),
            self._identity(),
            format="csc",
        )

    def exp_i_phi_2_operator(self) -> csc_matrix:
        r"""Return operator :math:`e^{i\phi_2}` in the charge basis."""
        return sparse.kron(
            sparse.kron(self._identity(), self._exp_i_phi_operator(), format="csc"),
            self._identity(),
            format="csc",
        )

    def exp_i_phi_3_operator(self) -> csc_matrix:
        r"""Return operator :math:`e^{i\phi_3}` in the charge basis."""
        return sparse.kron(
            sparse.kron(self._identity(), self._identity(), format="csc"),
            self._exp_i_phi_operator(),
            format="csc",
        )

    def cos_phi_1_operator(self) -> csc_matrix:
        """Return operator :math:`\\cos \\phi_1` in the charge basis"""
        cos_op = 0.5 * self.exp_i_phi_1_operator()
        cos_op += cos_op.T
        return cos_op

    def cos_phi_2_operator(self) -> csc_matrix:
        """Return operator :math:`\\cos \\phi_2` in the charge basis"""
        cos_op = 0.5 * self.exp_i_phi_2_operator()
        cos_op += cos_op.T
        return cos_op

    def cos_phi_3_operator(self) -> csc_matrix:
        """Return operator :math:`\\cos \\phi_3` in the charge basis"""
        cos_op = 0.5 * self.exp_i_phi_3_operator()
        cos_op += cos_op.T
        return cos_op

    def sin_phi_1_operator(self) -> csc_matrix:
        """Return operator :math:`\\sin \\phi_1` in the charge basis"""
        sin_op = -1j * 0.5 * self.exp_i_phi_1_operator()
        sin_op += sin_op.conj().T
        return sin_op

    def sin_phi_2_operator(self) -> csc_matrix:
        """Return operator :math:`\\sin \\phi_2` in the charge basis"""
        sin_op = -1j * 0.5 * self.exp_i_phi_2_operator()
        sin_op += sin_op.conj().T
        return sin_op

    def sin_phi_3_operator(self) -> csc_matrix:
        """Return operator :math:`\\sin \\phi_2` in the charge basis"""
        sin_op = -1j * 0.5 * self.exp_i_phi_3_operator()
        sin_op += sin_op.conj().T
        return sin_op<|MERGE_RESOLUTION|>--- conflicted
+++ resolved
@@ -1,40 +1,33 @@
 from typing import Any, Dict, Optional, Tuple
 
-<<<<<<< HEAD
-=======
+from typing import Any, Dict, Optional, Tuple
+
 import matplotlib.pyplot as plt
->>>>>>> 4cc11fff
 import numpy as np
 
 from numpy import ndarray
 from scipy import sparse
 
-<<<<<<< HEAD
+
 from matplotlib.axes import Axes
 from matplotlib.figure import Figure
 from numpy import ndarray
 from scipy.sparse import csc_matrix
 
 import scqubits.core.qubit_base as base
+import scqubits.io_utils.fileio_serializers as serializers
+import scqubits.utils.spectrum_utils as utils
+
+from scqubits.core import descriptors
 import scqubits.core.descriptors as descriptors
 import scqubits.core.discretization as discretization
-=======
-import scqubits.core.qubit_base as base
-import scqubits.io_utils.fileio_serializers as serializers
->>>>>>> 4cc11fff
 import scqubits.utils.spectrum_utils as utils
 import scqubits.io_utils.fileio_serializers as serializers
 import scqubits.core.storage as storage
 import scqubits.core.constants as constants
 
-from scqubits.core import descriptors
-
-
-<<<<<<< HEAD
-class Snail(base.QubitBaseClass, serializers.Serializable):
-=======
+
 class Snailmon(base.QubitBaseClass, serializers.Serializable):
->>>>>>> 4cc11fff
     r"""SNAIL
 
     | [1] Frattini et al., Appl. Phys Lett. 110, 222603 (2017). https://doi.org/10.1063/1.4984142
@@ -84,17 +77,14 @@
     flux: float
         magnetic flux through the circuit loop, measured in units of the flux quantum
     ncut: int
-<<<<<<< HEAD
+        charge number cutoff for the charge `n` on the three islands `n`,
+        `n = -ncut, ..., ncut`
         charge number cutoff for the charge on the three islands `n`, `n = -ncut, ..., ncut`
     truncated_dim:
         desired dimension of the truncated quantum system; expected: truncated_dim > 1
     id_str:
         optional string by which this instance can be referred to in `HilbertSpace`
         and `ParameterSweep`. If not provided, an id is auto-generated.
-=======
-        charge number cutoff for the charge `n` on the three islands `n`,
-        `n = -ncut, ..., ncut`
->>>>>>> 4cc11fff
     """
     EJ1 = descriptors.WatchedProperty(float, "QUANTUMSYSTEM_UPDATE")
     EJ2 = descriptors.WatchedProperty(float, "QUANTUMSYSTEM_UPDATE")
@@ -160,30 +150,11 @@
         # Truncation dimension
         self.ncut = ncut
         self.truncated_dim = truncated_dim
-<<<<<<< HEAD
-        self._default_grid = discretization.Grid1d(
-            -np.pi / 2, 3 * np.pi / 2, 100
-        )  # for plotting in phi_j basis
-=======
->>>>>>> 4cc11fff
         self._image_filename = None
 
     @staticmethod
     def default_params() -> Dict[str, Any]:
         return {
-<<<<<<< HEAD
-            "EJ1": 1.0,
-            "EJ2": 1.0,
-            "EJ3": 1.0,
-            "EJ4": 0.7,
-            "ECJ1": 1,
-            "ECJ2": 1,
-            "ECJ3": 1,
-            "ECJ4": 1 / 0.7,
-            "ECg1": 10.0,
-            "ECg2": 10.0,
-            "ECg3": 10.0,
-=======
             "EJ1": 887.3,
             "EJ2": 887.3,
             "EJ3": 887.3,
@@ -195,7 +166,6 @@
             "ECg1": 193.7,
             "ECg2": 193.7,
             "ECg3": 193.7,
->>>>>>> 4cc11fff
             "ng1": 0.0,
             "ng2": 0.0,
             "ng3": 0.0,
@@ -207,24 +177,6 @@
     # Construct the Ec matrix, we need this to calculate the kinetic_energy matrix in
     # the Hamiltonian
     def EC_matrix(self) -> ndarray:
-<<<<<<< HEAD
-        """Return the charging energy matrix"""
-        cj1 = 1.0 / (2 * self.ECJ1)  # capacitances in units where e is set to 1
-        cj2 = 1.0 / (2 * self.ECJ2)
-        cj3 = 1.0 / (2 * self.ECJ3)
-        cj4 = 1.0 / (2 * self.ECJ4)
-        cg1 = 1.0 / (2 * self.ECg1)
-        cg2 = 1.0 / (2 * self.ECg2)
-        cg3 = 1.0 / (2 * self.ECg3)
-        cmat = np.array(
-            [
-                [cj1 + cj2 + cg1, -cj2, 0],
-                [-cj2, cj2 + cj3 + cg2, -cj3],
-                [0, -cj3, cj3 + cj4 + cg3],
-            ]
-        )
-        return np.linalg.inv(cmat) / 2.0
-=======
         """Returns the charging energy matrix"""
         c1 = 1 / (2 * self.EC1)
         c2 = 1 / (2 * self.EC2)
@@ -243,7 +195,6 @@
         )
         ec_matrix = 0.5 * np.linalg.inv(cmat)
         return ec_matrix
->>>>>>> 4cc11fff
 
     def _evals_calc(self, evals_count: int) -> ndarray:
         hamiltonian_mat = self.hamiltonian()
@@ -276,38 +227,20 @@
 
     def kineticmat(self) -> csc_matrix:
         """Return the kinetic energy matrix."""
-<<<<<<< HEAD
-        ec = self.EC_matrix()
-        identity = sparse.identity(2 * self.ncut + 1, format="csc")
-
-        n1 = np.arange(-self.ncut, self.ncut + 1, 1)
-        n1 = sparse.diags(n1).tocsc()
-=======
         ec_mat = self.EC_matrix()
         identity = sparse.identity(2 * self.ncut + 1, format="csc")
 
         n_op = np.arange(-self.ncut, self.ncut + 1, 1)
         n_op = sparse.diags(n_op).tocsc()
 
->>>>>>> 4cc11fff
         n1 = sparse.kron(
             sparse.kron(n_op, identity, format="csc"), identity, format="csc"
         )
 
-<<<<<<< HEAD
-        n2 = np.arange(-self.ncut, self.ncut + 1, 1)
-        n2 = sparse.diags(n2).tocsc()
-=======
->>>>>>> 4cc11fff
         n2 = sparse.kron(
             sparse.kron(identity, n_op, format="csc"), identity, format="csc"
         )
 
-<<<<<<< HEAD
-        n3 = np.arange(-self.ncut, self.ncut + 1, 1)
-        n3 = sparse.diags(n3).tocsc()
-=======
->>>>>>> 4cc11fff
         n3 = sparse.kron(
             sparse.kron(identity, identity, format="csc"), n_op, format="csc"
         )
