--- conflicted
+++ resolved
@@ -420,21 +420,9 @@
 
 def grid_operator_func_factory(inner_op: Callable, index: int) -> Callable:
     def operator_func(self: "Subsystem"):
-<<<<<<< HEAD
-        if not self.hierarchical_diagonalization:
-            return self._kron_operator(
-                inner_op(self.grids_dict_for_discretized_extended_vars()[index]), index
-            )
-        else:
-            operator = self.identity_wrap_for_hd(
-                inner_op(self.grids_dict_for_discretized_extended_vars()[index]), index
-            )
-            return operator.to("csr") if qt.__version__ >= '5.0.0' else operator.data.tocsc()
-=======
         return self._kron_operator(
             inner_op(self.grids_dict_for_discretized_extended_vars()[index]), index
         )
->>>>>>> 2aab0a14
 
     return operator_func
 
@@ -476,14 +464,7 @@
                 inner_op(self.cutoffs_dict()[index], prefactor=prefactor), index
             )
         else:
-<<<<<<< HEAD
-            operator = self.identity_wrap_for_hd(
-                inner_op(self.cutoffs_dict()[index]), index
-            )
-            return operator.to("csr") if qt.__version__ >= '5.0.0' else operator.data.tocsc()
-=======
             return self._kron_operator(inner_op(self.cutoffs_dict()[index]), index)
->>>>>>> 2aab0a14
 
     return operator_func
 
