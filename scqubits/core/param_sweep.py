--- conflicted
+++ resolved
@@ -12,10 +12,7 @@
 
 import copy
 import dill
-<<<<<<< HEAD
 import dill
-=======
->>>>>>> 2d16b018
 import functools
 import inspect
 import itertools
