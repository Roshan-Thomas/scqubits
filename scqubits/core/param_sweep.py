# param_sweep.py
#
# This file is part of scqubits: a Python package for superconducting qubits,
# Quantum 5, 583 (2021). https://quantum-journal.org/papers/q-2021-11-17-583/
#
#    Copyright (c) 2019 and later, Jens Koch and Peter Groszkowski
#    All rights reserved.
#
# This source code is licensed under the BSD-style license found in the LICENSE file
# in the root directory of this source tree.
# ###########################################################################

import copy
import dill
import functools
import inspect
import itertools
import warnings

from abc import ABC
from collections import OrderedDict
from typing import (
    TYPE_CHECKING,
    Any,
    Callable,
    Dict,
    List,
    Optional,
    Tuple,
    Union,
    overload,
)

import numpy as np

from matplotlib.axes import Axes
from matplotlib.figure import Figure
from numpy import ndarray
from qutip import Qobj
from typing_extensions import Literal

import scqubits.core.central_dispatch as dispatch
import scqubits.core.descriptors as descriptors
import scqubits.core.sweeps as sweeps
import scqubits.io_utils.fileio_serializers as serializers
import scqubits.utils.cpu_switch as cpu_switch
import scqubits.utils.misc as utils
import scqubits.utils.plotting as plot

from scqubits import settings as settings
from scqubits.core.hilbert_space import HilbertSpace
from scqubits.core.namedslots_array import (
    NamedSlotsNdarray,
    Parameters,
    convert_to_std_npindex,
)
from scqubits.core.oscillator import Oscillator
from scqubits.core.qubit_base import QuantumSystem, QubitBaseClass
from scqubits.core.spec_lookup import SpectrumLookupMixin
from scqubits.core.storage import SpectrumData

if TYPE_CHECKING:
    from scqubits.io_utils.fileio import IOData

if settings.IN_IPYTHON:
    from tqdm.notebook import tqdm
else:
    from tqdm import tqdm

from scqubits.utils.typedefs import GIndexTuple, NpIndices, QubitList

BareLabel = Tuple[int, ...]
DressedLabel = int
StateLabel = Union[DressedLabel, BareLabel]


class ParameterSlice:
    """
    Stores information about a 1d slice of a (possibly) multi-dimensional parameter
    sweep.

    Parameters
    ----------
    param_name:
        name of the single parameter which is being swept
    param_val:
        single selected value of the parameter (as used, e.g., in the Explorer)
    fixed_params:
        dictionary giving the names of the fixed parameters and their corresponding
        values
    params_ordered:
        list of all parameter names, giving their ordering
    """

    def __init__(
        self,
        param_name: str,
        param_val: float,
        fixed_params: Dict[str, float],
        params_ordered: List[str],
    ):
        self.param_name = param_name
        self.param_val = param_val
        self.fixed_dict = fixed_params
        self.all_dict = {param_name: param_val, **fixed_params}
        self.fixed = tuple(
            slice(name, value) for name, value in self.fixed_dict.items()
        )
        self.all = tuple(slice(name, value) for name, value in self.all_dict.items())
        self.all_values = [self.all_dict[name] for name in params_ordered]


class ParameterSweepBase(ABC, SpectrumLookupMixin):
    """
    The_ParameterSweepBase class is an abstract base class for ParameterSweep and
    StoredSweep
    """

    _lookup_exists = False
    _parameters = descriptors.WatchedProperty(Parameters, "PARAMETERSWEEP_UPDATE")
    _evals_count = descriptors.WatchedProperty(int, "PARAMETERSWEEP_UPDATE")
    _data = descriptors.WatchedProperty(Dict[str, ndarray], "PARAMETERSWEEP_UPDATE")
    _hilbertspace: HilbertSpace

    _out_of_sync = False
    _current_param_indices: NpIndices

    @property
    def hilbertspace(self) -> HilbertSpace:
        return self._hilbertspace

    @property
    def parameters(self) -> Parameters:
        """Return the Parameter object (access parameter values/indexing)"""
        return self._parameters

    @property
    def param_info(self) -> Dict[str, ndarray]:
        """Return a dictionary of the parameter names and values used in this sweep."""
        return self._parameters.paramvals_by_name

    def get_subsys(self, index: int) -> QuantumSystem:
        return self.hilbertspace[index]

    def subsys_by_id_str(self, id_str: str) -> QuantumSystem:
        return self.hilbertspace.subsys_by_id_str(id_str)

    def subsys_evals_count(self, subsys_index: int) -> int:
        return self["bare_evals"]["subsys":subsys_index].shape[-1]

    def dressed_evals_count(self) -> int:
        """Returns number of dressed eigenvalues included in sweep."""
        return self._evals_count

    def get_subsys_index(self, subsys: QuantumSystem) -> int:
        return self.hilbertspace.get_subsys_index(subsys)

    @property
    def osc_subsys_list(self) -> List[Oscillator]:
        return self.hilbertspace.osc_subsys_list

    @property
    def qbt_subsys_list(self) -> List[QubitBaseClass]:
        return self.hilbertspace.qbt_subsys_list

    @property
    def subsystem_count(self) -> int:
        return self.hilbertspace.subsystem_count

    @utils.check_sync_status
    def __getitem__(self, key):
        if isinstance(key, str):
            return self._data[key]

        # The following enables the pre-slicing syntax:
        # <Sweep>[p1, p2, ...].dressed_eigenstates()
        if isinstance(key, tuple):
            self._current_param_indices = convert_to_std_npindex(key, self._parameters)
        elif isinstance(key, slice):
            if key == slice(None) or key == slice(None, None, None):
                key = (key,) * len(self._parameters)
            else:
                key = (key,)
            self._current_param_indices = convert_to_std_npindex(key, self._parameters)
        elif isinstance(key, np.integer):
            key = (key,)
            self._current_param_indices = convert_to_std_npindex(key, self._parameters)
        return self

    def receive(self, event: str, sender: object, **kwargs) -> None:
        """Hook to CENTRAL_DISPATCH. This method is accessed by the global
        CentralDispatch instance whenever an event occurs that ParameterSweep is
        registered for. In reaction to update events, the lookup table is marked as
        out of sync.

        Parameters
        ----------
        event:
            type of event being received
        sender:
            identity of sender announcing the event
        **kwargs
        """
        if self._data:
            if event == "HILBERTSPACE_UPDATE" and sender is self.hilbertspace:
                self._out_of_sync = True
            elif event == "PARAMETERSWEEP_UPDATE" and sender is self:
                self._out_of_sync = True

    def set_update_func(self, update_hilbertspace: Callable) -> Callable:
        """Account for the two possible signatures of the `update_hilbertspace`
        function. Inspect whether a `self` argument is given. If not, return a
        function that accepts `self` as a dummy argument."""
        arguments = inspect.signature(update_hilbertspace)
        if len(arguments.parameters) == len(self._parameters) + 1:
            # update_hilbertspace function already includes self argument
            return update_hilbertspace

        # function is missing self argument; create function with self dummy variable
        def full_update_func(sweep: "ParameterSweep", *args):
            return update_hilbertspace(*args)

        return full_update_func

    @property
    def bare_specdata_list(self) -> List[SpectrumData]:
        """
        Wrap bare eigensystem data into a SpectrumData object. To be used with
        pre-slicing, e.g. `<ParameterSweep>[0, :].bare_specdata_list`

        Returns
        -------
            List of `SpectrumData` objects with bare eigensystem data, one per subsystem
        """
        multi_index = self._current_param_indices
        sweep_param_indices = self.get_sweep_indices(multi_index)  # type:ignore
        if len(sweep_param_indices) != 1:
            raise ValueError(
                "All but one parameter must be fixed for `bare_specdata_list`."
            )
        sweep_param_name = self._parameters.name_by_index[sweep_param_indices[0]]
        specdata_list: List[SpectrumData] = []
        for subsys_index, subsystem in enumerate(self.hilbertspace):
            evals_swp = self["bare_evals"][subsys_index][multi_index]
            evecs_swp = self["bare_evecs"][subsys_index][multi_index]
            specdata_list.append(
                SpectrumData(
                    energy_table=evals_swp.toarray(),
                    state_table=evecs_swp.toarray(),
                    system_params=self.hilbertspace.get_initdata(),
                    param_name=sweep_param_name,
                    param_vals=self._parameters[sweep_param_name],
                )
            )
        self._preslicing_reset()
        return specdata_list

    @property
    def dressed_specdata(self) -> "SpectrumData":
        """
        Wrap dressed eigensystem data into a SpectrumData object. To be used with
        pre-slicing, e.g. `<ParameterSweep>[0, :].dressed_specdata`

        Returns
        -------
            `SpectrumData` object with bare eigensystem data
        """
        multi_index = self._current_param_indices
        sweep_param_indices = self.get_sweep_indices(multi_index)  # type:ignore
        if len(sweep_param_indices) != 1:
            raise ValueError(
                "All but one parameter must be fixed for `dressed_specdata`."
            )
        sweep_param_name = self._parameters.name_by_index[sweep_param_indices[0]]

        specdata = SpectrumData(
            energy_table=self["evals"][multi_index].toarray(),
            state_table=self["evecs"][multi_index].toarray(),
            system_params=self.hilbertspace.get_initdata(),
            param_name=sweep_param_name,
            param_vals=self._parameters[sweep_param_name],
        )
        self._preslicing_reset()
        return specdata

    def get_sweep_indices(self, multi_index: GIndexTuple) -> List[int]:
        """
        For given generalized multi-index, return a list of the indices that are being
        swept.
        """
        std_multi_index = convert_to_std_npindex(multi_index, self._parameters)

        sweep_indices = [
            index
            for index, index_obj in enumerate(std_multi_index)
            if isinstance(
                self._parameters.paramvals_list[index][index_obj],
                (list, tuple, ndarray),
            )
        ]
        self._preslicing_reset()
        return sweep_indices

    @property
    def system_params(self) -> Dict[str, Any]:
        return self.hilbertspace.get_initdata()

    def _preslicing_reset(self) -> None:
        self._current_param_indices = slice(None, None, None)

    def _slice_is_1d_sweep(self, param_indices: Optional[NpIndices]) -> bool:
        param_indices = param_indices or self._current_param_indices
        reduced_parameters = self._parameters.create_sliced(param_indices)
        return len(reduced_parameters) == 1

    def _final_states_for_subsys_transition(
        self, subsystem: QuantumSystem, initial_tuple: BareLabel
    ) -> List[BareLabel]:
        """For given initial state of the composite quantum system, return the final
        states possible to reach by changing the energy level of the given
        `subsystem`"""
        subsys_index = self.hilbertspace.get_subsys_index(subsystem)
        final_tuples_list = []

        for level in range(subsystem.truncated_dim):
            final_state = list(initial_tuple)
            final_state[subsys_index] = level
            final_tuples_list.append(tuple(final_state))
        final_tuples_list.remove(initial_tuple)
        return final_tuples_list

    def _get_final_states_list(
        self,
        initial_state: Union[BareLabel, DressedLabel],
        subsys_list: List[QuantumSystem],
        sidebands: bool,
    ) -> List[BareLabel]:
        """Construct and return the possible final states as a list, based on the
        provided initial state, a list of active subsystems and flag for whether to
        include sideband transitions."""
        if isinstance(initial_state, DressedLabel):
            return self._bare_product_states_labels

        if not sidebands:
            final_state_list = []
            for subsys in subsys_list:
                final_state_list += self._final_states_for_subsys_transition(
                    subsys, initial_state
                )
            return final_state_list

        range_list = [range(dim) for dim in self.hilbertspace.subsystem_dims]
        for subsys_index, subsys in enumerate(self.hilbertspace):
            if subsys not in subsys_list:
                range_list[subsys_index] = [initial_state[subsys_index]]  # type:ignore
        final_state_list = list(itertools.product(*range_list))
        return final_state_list

    def _complete_state(
        self,
        partial_state: BareLabel,
        subsys_list: List[QuantumSystem],
    ) -> BareLabel:
        """A partial state only includes entries for active subsystems. Complete this
        state by inserting 0 entries for all inactive subsystems."""
        state_full = [0] * len(self.hilbertspace)
        for entry, subsys in zip(partial_state, subsys_list):
            subsys_index = self.get_subsys_index(subsys)
            state_full[subsys_index] = entry
        return tuple(state_full)

    def _process_subsystems_option(
        self, subsystems: Optional[Union[QuantumSystem, List[QuantumSystem]]]
    ) -> List[QuantumSystem]:
        if subsystems is None:
            return self.hilbertspace.subsys_list
        if isinstance(subsystems, list):
            return subsystems
        if isinstance(subsystems, QuantumSystem):
            return [subsystems]
        raise TypeError("Argument `subsystems` has invalid type.")

    def _process_initial_option(
        self,
        initial: Union[None, StateLabel],
        subsys_list: List[QuantumSystem],
    ) -> Tuple[bool, Callable, StateLabel]:
        if isinstance(initial, DressedLabel):
            initial_dressed = True
            return initial_dressed, self.energy_by_dressed_index, initial

        if initial is None:
            initial_dressed = False
            initial = (0,) * len(self.hilbertspace)
            return initial_dressed, self.energy_by_bare_index, initial

        initial_dressed = False
        if len(initial) not in [len(self.hilbertspace), len(subsys_list)]:
            raise ValueError(
                "State information provided is not compatible "
                "with the set of subsystems(s)."
            )
        if len(initial) < len(self.hilbertspace):
            initial = tuple(self._complete_state(initial, subsys_list))
        return initial_dressed, self.energy_by_bare_index, initial

    def _process_final_option(
        self,
        final: Union[None, StateLabel],
        initial: StateLabel,
        subsys_list: List[QuantumSystem],
        sidebands: bool,
    ) -> Tuple[bool, Callable, Union[List[DressedLabel], List[BareLabel]]]:
        if final is None:
            final_dressed = False
            final_states_list = self._get_final_states_list(
                initial, subsys_list, sidebands
            )
            return final_dressed, self.energy_by_bare_index, final_states_list
        if final == -1:
            final_dressed = True
            return (
                final_dressed,
                self.energy_by_dressed_index,
                list(range(0, self.dressed_evals_count())),
            )

        if isinstance(final, DressedLabel):
            final_dressed = True
            return final_dressed, self.energy_by_dressed_index, [final]

        if isinstance(final, tuple):
            final_dressed = False
            return final_dressed, self.energy_by_bare_index, [final]

        raise TypeError("Invalid type for final state.")

    def _validate_bare_initial(
        self,
        initial: BareLabel,
        initial_energies: NamedSlotsNdarray,
        param_indices: NpIndices,
    ) -> None:
        if np.isnan(initial_energies.toarray().astype(np.float_)).any():
            warnings.warn(
                "The initial state undergoes significant hybridization. "
                "Identification with a bare product state was not (fully) "
                "successful. Consider running ParameterSweep with "
                "`ignore_low_overlap=True` or specify `initial` as a dressed-state "
                "index (integer) instead of a bare product state.\n",
                UserWarning,
            )
        elif sum(initial) == 0 and not np.all(
            initial_energies == self["evals"][param_indices][..., 0]
        ):
            warnings.warn(
                "The state (0,0, ...,0) may not be dispersively connected "
                "to the true ground state. Specifying `initial=0` (dressed-state "
                "index) may be preferable.\n",
                UserWarning,
            )

    def _generate_transition_labels(
        self,
        initial_dressed: bool,
        final_dressed: bool,
        transitions: List[Tuple[StateLabel, StateLabel]],
    ) -> List[str]:
        identity_map = lambda x: x
        initial_label_func = (
            identity_map if initial_dressed else utils.tuple_to_short_str
        )
        final_label_func = identity_map if final_dressed else utils.tuple_to_short_str
        return [
            r"{}$\to${}".format(initial_label_func(initial), final_label_func(final))
            for initial, final in transitions
        ]

    @overload
    def transitions(
        self,
        as_specdata: Literal[True] = True,
        subsystems: Optional[Union[QuantumSystem, List[QuantumSystem]]] = None,
        initial: Optional[StateLabel] = None,
        final: Optional[StateLabel] = None,
        sidebands: bool = False,
        photon_number: int = 1,
        make_positive: bool = False,
        param_indices: Optional[NpIndices] = None,
    ) -> SpectrumData:
        ...

    @overload
    def transitions(
        self,
        as_specdata: Literal[False],
        subsystems: Optional[Union[QuantumSystem, List[QuantumSystem]]] = None,
        initial: Optional[StateLabel] = None,
        final: Optional[StateLabel] = None,
        sidebands: bool = False,
        photon_number: int = 1,
        make_positive: bool = False,
        param_indices: Optional[NpIndices] = None,
    ) -> Tuple[List[Tuple[StateLabel, StateLabel]], List[NamedSlotsNdarray]]:
        ...

    def transitions(
        self,
        as_specdata: bool = False,
        subsystems: Optional[Union[QuantumSystem, List[QuantumSystem]]] = None,
        initial: Optional[StateLabel] = None,
        final: Optional[StateLabel] = None,
        sidebands: bool = False,
        photon_number: int = 1,
        make_positive: bool = False,
        param_indices: Optional[NpIndices] = None,
    ) -> Union[
        Tuple[List[Tuple[StateLabel, StateLabel]], List[NamedSlotsNdarray]],
        SpectrumData,
    ]:
        """
        Use dressed eigenenergy data and lookup based on bare product state labels to
        extract transition energy data. Usage is based on preslicing to select all or
        a subset of parameters to be involved in the sweep, e.g.,

        `<ParameterSweep>[0, :, 2].transitions()`

        produces all eigenenergy differences for transitions starting in the ground
        state (default when no initial state is specified) as a function of the middle
        parameter while parameters 1 and 3 are fixed by the indices 0 and 2.

        Parameters
        ----------
        subsystems:
            single subsystems or list of subsystems considered as "active" for the
            transitions to be generated; if omitted as a parameter, all subsystems
            are considered as actively participating in the transitions
        initial:
            initial state from which transitions originate, specified either (1) as a
            bare product state (tuple of excitation numbers of all subsystems or of the
            active ones given in `subsystems`); or (2) as a dressed-state index in
            the form of an integer >= 0.
            (default: (0,0,...,0) which is usually closest to the ground state)
        final:
            concrete final state for which the transition energy should be generated,
            given either as a bare product state (tuple of excitation numbers),
            or as a dressed state (non-negative integer). If `final` is omitted
            a list of final states is generated for dispersive transitions within each
            (active) subsystem. Sidebands can be switched on with the subsequent
            keyword option. `final=-1` can be chosen for a final state list to all
            other dressed states (helpful when the dispersive limit breaks down).
        sidebands:
            if set to true, sideband transitions with multiple subsystems changing
            excitation levels are included (default: False)
        photon_number:
            number of photons involved in transition; transition frequencies are divided
            by this number (default: photon_number=1, i.e., single-photon transitions)
        make_positive:
            boolean option relevant if the initial state is an excited state;
            downwards transition energies would regularly be negative, but are
            converted to positive if this flag is set to True
        as_specdata:
            whether data is handed back in raw array form or wrapped into a SpectrumData
            object (default: False)
        param_indices:
            usually to be omitted, as param_indices will be set via pre-slicing

        Returns
        -------
            A tuple consisting of a list of all the transitions and a corresponding
            list of difference energies, e.g.
            ((0,0,0), (0,0,1)),    <energy array for transition 0,0,0 -> 0,0,1>.
            If `as_specdata` is set to True, a SpectrumData object is returned instead,
            saving transition label info in an attribute named `labels`.
        """
        subsys_list = self._process_subsystems_option(subsystems)

        (
            initial_dressed,
            initial_energy_lookup_func,
            initial_state,
        ) = self._process_initial_option(initial, subsys_list)
        (
            final_dressed,
            final_energy_lookup_func,
            final_states_list,
        ) = self._process_final_option(final, initial_state, subsys_list, sidebands)

        transitions: List[Tuple[StateLabel, StateLabel]] = []
        transition_energies: List[NamedSlotsNdarray] = []

        param_indices = param_indices or self._current_param_indices
        _ = self[param_indices]  # trigger pre-slicing

        initial_energies = initial_energy_lookup_func(initial_state)
        if not initial_dressed:
            self._validate_bare_initial(initial_state, initial_energies, param_indices)

        for final_state in final_states_list:
            final_energies = final_energy_lookup_func(final_state)
            diff_energies = (final_energies - initial_energies).astype(float)
            diff_energies /= photon_number
            if make_positive:
                diff_energies = np.abs(diff_energies)
            if not np.isnan(diff_energies).all():  # omit transitions with all nans
                transitions.append((initial_state, final_state))
                transition_energies.append(diff_energies)

        self.reset_preslicing()

        if not as_specdata:
            return transitions, transition_energies

        label_list = self._generate_transition_labels(
            initial_dressed, final_dressed, transitions
        )

        if self._slice_is_1d_sweep(param_indices):
            reduced_parameters = self._parameters.create_sliced(param_indices)
            name = reduced_parameters.names[0]
            vals = reduced_parameters[name]
            return SpectrumData(
                energy_table=np.asarray(transition_energies).T,
                system_params=self.system_params,
                param_name=name,
                param_vals=vals,
                labels=label_list,
                subtract=np.asarray(
                    [initial_energies] * self._evals_count, dtype=float
                ).T,
            )

        return SpectrumData(
            energy_table=np.asarray(transition_energies),
            system_params=self.system_params,
            labels=label_list,
        )

    def plot_transitions(
        self,
        subsystems: Optional[Union[QuantumSystem, List[QuantumSystem]]] = None,
        initial: Optional[StateLabel] = None,
        final: Optional[StateLabel] = None,
        sidebands: bool = False,
        photon_number: int = 1,
        make_positive: bool = True,
        coloring: Union[str, ndarray] = "transition",
        param_indices: Optional[NpIndices] = None,
        **kwargs,
    ) -> Tuple[Figure, Axes]:
        """
        Plot transition energies as a function of one external parameter. Usage is based
        on preslicing of the ParameterSweep object to select a single parameter to be
        involved in the sweep. E.g.,

        `<ParameterSweep>[0, :, 2].plot_transitions()`

        plots all eigenenergy differences for transitions starting in the ground
        state (default when no initial state is specified) as a function of the middle
        parameter while parameters 1 and 3 are fixed by the indices 0 and 2.

        Parameters
        ----------
        subsystems:
            single subsystems or list of subsystems considered as "active" for the
            transitions to be generated; if omitted as a parameter, all subsystems
            are considered as actively participating in the transitions
        initial:
            initial state from which transitions originate: the initial state
            can either be specified as a tuple referring to a bare product state,
            or as an integer representing the dressed state index. For bare product
            states, the required tuple has as many entries as the underlying
            `HilbertSpace` object has subsystems. (If `subsystems` is given, then the
            tuple may be reduced to entries for just these subsystems; other subsystems
            are given a "0" entry automatically.) The dressed state corresponding to the
            given bare product state is determined by considerations of overlaps.
            Note: for an initial dressed state, the `sidebands` option is ignored.
        final:
            concrete final state for which the transition energy should be generated,
            given either as a bare product state (tuple of excitation numbers),
            or as a dressed state (non-negative integer). If `final` is omitted
            a list of final states is generated for dispersive transitions within each
            (active) subsystem. Sidebands can be switched on with the subsequent
            keyword option. `final=-1` can be chosen for a final state list to all
            other dressed states (helpful when the dispersive limit breaks down).
        sidebands:
            if set to true, sideband transitions with multiple subsystems changing
            excitation levels are included (default: False). This option is ignored
            if `initial` is given as an integer dressed state index.
        photon_number:
            number of photons involved in transition; transition frequencies are divided
            by this number (default: photon_number=1, i.e., single-photon transitions)
        make_positive:
            boolean option relevant if the initial state is an excited state;
            downwards transition energies would regularly be negative, but are
            converted to positive if this flag is set to True (default: True)
        coloring:
            For `"transition"` (default), transitions are colored by their
            dispersive nature; for "`plain`" no selective highlighting is attempted.
        param_indices:
            usually to be omitted, as param_indices will be set via pre-slicing

        Returns
        -------
            Plot Figure and Axes objects
        """
        param_indices = param_indices or self._current_param_indices
        if not self._slice_is_1d_sweep(param_indices):
            raise ValueError(
                "Transition plots are only supported for a sweep over a "
                "single parameter. You can reduce a multi-dimensional "
                "sweep by pre-slicing, e.g.,  <ParameterSweep>[0, :, "
                "0].plot_transitions(...)"
            )

        specdata_for_highlighting = self.transitions(
            subsystems=subsystems,
            initial=initial,
            final=final,
            sidebands=sidebands,
            photon_number=photon_number,
            make_positive=make_positive,
            as_specdata=True,
            param_indices=param_indices,
        )

        specdata_all = copy.deepcopy(self[param_indices].dressed_specdata)
        specdata_all.energy_table -= specdata_for_highlighting.subtract  # type:ignore
        specdata_all.energy_table /= photon_number
        if make_positive:
            specdata_all.energy_table = np.abs(specdata_all.energy_table)

        self.reset_preslicing()

        if coloring == "plain":
            return specdata_all.plot_evals_vs_paramvals()

        if "fig_ax" in kwargs:
            fig_ax = kwargs.pop("fig_ax")
        else:
            fig_ax = None
        fig_ax = specdata_all.plot_evals_vs_paramvals(
            color="gainsboro", linewidth=0.75, fig_ax=fig_ax
        )

        labellines_status = plot._LABELLINES_ENABLED
        plot._LABELLINES_ENABLED = False
        fig, axes = specdata_for_highlighting.plot_evals_vs_paramvals(
            label_list=specdata_for_highlighting.labels,
            fig_ax=fig_ax,
            **kwargs,  # type:ignore
        )
        plot._LABELLINES_ENABLED = labellines_status
        return fig, axes

    def keys(self):
        return self._data.keys()

    def add_sweep(
        self,
        sweep_function: Union[str, Callable],
        sweep_name: Optional[str] = None,
        **kwargs,
    ) -> None:
        """
        Add a new sweep to the ParameterSweep object. The generated data is
        subsequently accessible through <ParameterSweep>[<sweep_function>] or
        <ParameterSweep>[<sweep_name>]

        Parameters
        ----------
        sweep_function:
            name of a sweep function in scq.sweeps as str, or custom function (
            callable) provided by the user
        sweep_name:
            if given, the generated data is stored in <ParameterSweep>[<sweep_name>]
            rather than [<sweep_name>]
        kwargs:
            keyword arguments handed over to the sweep function

        Returns
        -------
            None
        """
        if callable(sweep_function):
            if not hasattr(sweep_function, "__name__") and not sweep_name:
                raise ValueError(
                    "Sweep function name cannot be accessed. Provide an "
                    "explicit `sweep_name` instead."
                )
            sweep_name = sweep_name or sweep_function.__name__
            func = sweep_function
            self._data[sweep_name] = generator(self, func, **kwargs)
        else:
            sweep_name = sweep_name or sweep_function
            func = getattr(sweeps, sweep_function)
            self._data[sweep_name] = func(**kwargs)

    def add_matelem_sweep(
        self,
        operator: Union[str, Qobj],
        sweep_name: str,
        subsystem: QuantumSystem = None,
    ) -> None:
        """Generate data for matrix elements with respect to a given operator, as a
        function of the sweep parameter(s)

        Parameters
        ----------
        operator:
            name of the operator in question (str), or full operator in Qobj form
        sweep_name:
            The sweep data will be accessible as <ParameterSweep>[<sweep_name>]
        subsystem:
            subsystems for which to compute matrix elements, required if operator is
            given in str form

        Returns
        -------
            None; results are saved as <ParameterSweep>[<sweep_name>]
        """
        if isinstance(operator, str):
            operator_func = functools.partial(
                sweeps.bare_matrixelement,
                operator_name=operator,
                subsystem=subsystem,
            )
        elif isinstance(operator, Qobj):
            operator_func = functools.partial(
                sweeps.dressed_matrixelement,
                operator=operator,
            )
        else:
            raise TypeError(
                "Unrecognized type of operator for matrix elements; "
                "expected: str or Qobj."
            )

        matrix_element_data = generator(
            self,
            operator_func,
        )
        self._data[sweep_name] = matrix_element_data


class ParameterSweep(  # type:ignore
    ParameterSweepBase, dispatch.DispatchClient, serializers.Serializable
):
    """
    Create multi-dimensional parameter sweeps for a quantum system described by a
    `HilbertSpace` object.

    Parameters
    ----------
    hilbertspace:
        `HilbertSpace` object describing the quantum system of interest
    paramvals_by_name:
        Dictionary which specifies a parameter name for each set of parameter values,
        and the set of values to be used in the sweep.
    update_hilbertspace:
        function that updates the associated `hilbertspace` object with a given
        set of parameters; signature is either
        `update_hilbertspace(paramval1, paramval2, ...)`
        or
        `update_hilbertspace(self, paramval1, paramval2, ...)`
        where `self` makes the `ParameterSweep` instance available, and thereby
        dict-like access to subsystems and interaction terms
    evals_count:
        number of dressed eigenvalues/eigenstates to keep. (The number of bare
        eigenvalues/eigenstates is determined for each subsystem by `truncated_dim`.)
        (default: 20)
    subsys_update_info:
        To speed up calculations, the user may provide information that specifies which
        subsystems are being updated for each of the given parameter sweeps. This
        information is specified by a dictionary of the following form::

            {
                "<parameter name 1>": [<subsystem a>, <subsystem b>],
                "<parameter name 2>": [],
                "<parameter name 3>": None,
                ...
            }

        This indicates that 
         - changes in `<parameter name 1>` only require updates of `<subsystem a>` and 
         `<subsystem b>` while leaving other subsystems unchanged. 
         - changes in `<parameter name 2>` affect none of the subsystems while require an 
         update of the joint system.
         - changes in `<parameter name 3>` affect none of the subsystems and the joint 
         system.
    
    bare_only:
        if set to True, only bare eigendata is calculated; useful when performing a
        sweep for a single quantum system, no interaction (default: False)
    ignore_low_overlap:
        if set to False (default), bare product states and dressed eigenstates are
        identified if `|<psi_bare|psi_dressed>|^2 > 0.5`; if True,
        then identification will always take place based on which bare product state
        has the maximum overlap
    autorun:
        Determines whether to directly run the sweep or delay it until `.run()` is
        called manually. (Default: `settings.AUTORUN_SWEEP=True`)
    deepcopy:
        if set to True, the parameter sweep is run with an exact copy of the Hilbert
        space; this ensures that all parameters after the sweep are identical to
        parameters before the sweep. Note: changing global HilbertSpace or
        QuantumSystem attributes will have no effect with this option; all updates
        must be made via `<ParameterSweep>.hilbertspace[<id_str>] = ...` If
        set to False (default), updates to global instances have the expected effect.
        The HilbertSpace object and all its constituent parts are left in the state
        reached by the very final parameter update.
    num_cpus:
        number of CPU cores requested for computing the sweep
        (default value `settings.NUM_CPUS`)


    Notes
    -----
    `ParameterSweep` supports array-like access ("pre-slicing") and dict-like access.
    With dict-like access via string-keywords `<ParameterSweep>[<str>]`,
    the following data is returned:

    `"evals"` and `"evecs"`
        dressed eigenenergies and eigenstates as
        `NamedSlotsNdarray`; eigenstates are decomposed in the bare product-state basis
        of the non-interacting subsystems' eigenbases
    `"bare_evals"` and `"bare_evecs"`
        bare eigenenergies and eigenstates as `NamedSlotsNdarray`
    `"lamb"`, `"chi"`, and `"kerr"`
        dispersive energy coefficients
    `"<custom sweep>"`
        NamedSlotsNdarray for custom data generated with `add_sweep`.

    Array-like access is responsible for "pre-slicing",
    enable lookup functionality such as
    `<Sweep>[p1, p2, ...].eigensys()`
    """

    def __init__(
        self,
        hilbertspace: HilbertSpace,
        paramvals_by_name: Dict[str, ndarray],
        update_hilbertspace: Callable,
        evals_count: int = 20,
        subsys_update_info: Optional[Dict[str, Union[List[QuantumSystem], None]]] = None,
        bare_only: bool = False,
        ignore_low_overlap: bool = False,
        autorun: bool = settings.AUTORUN_SWEEP,
        deepcopy: bool = False,
        num_cpus: Optional[int] = None,
    ) -> None:
        num_cpus = num_cpus or settings.NUM_CPUS
        self._parameters = Parameters(paramvals_by_name)
        self._hilbertspace = hilbertspace
        self._evals_count = evals_count
        self._update_hilbertspace = self.set_update_func(update_hilbertspace)
        self._subsys_update_info = subsys_update_info
        self._data: Dict[str, Any] = {}
        self._bare_only = bare_only
        self._ignore_low_overlap = ignore_low_overlap
        self._deepcopy = deepcopy
        self._num_cpus = num_cpus
        self.tqdm_disabled = settings.PROGRESSBAR_DISABLED or (num_cpus > 1)

        self._out_of_sync = False
        self.reset_preslicing()

        dispatch.CENTRAL_DISPATCH.register("PARAMETERSWEEP_UPDATE", self)
        dispatch.CENTRAL_DISPATCH.register("HILBERTSPACE_UPDATE", self)

        if autorun:
            self.run()

    def cause_dispatch(self) -> None:
        initial_parameters = tuple(paramvals[0] for paramvals in self._parameters)
        self._update_hilbertspace(self, *initial_parameters)

    @classmethod
    def deserialize(cls, iodata: "IOData") -> "StoredSweep":
        pass

    def serialize(self) -> "IOData":
        """
        Convert the content of the current class instance into IOData format.

        Returns
        -------
        IOData
        """
        initdata = {
            "paramvals_by_name": self._parameters.ordered_dict,
            "hilbertspace": self._hilbertspace,
            "evals_count": self._evals_count,
            "_data": self._data,
        }
        iodata = serializers.dict_serialize(initdata)
        iodata.typename = "StoredSweep"
        return iodata

    def run(self) -> None:
        """Create all sweep data: bare spectral data, dressed spectral data, lookup
        data and custom sweep data."""
        # generate one dispatch before temporarily disabling CENTRAL_DISPATCH

        self._lookup_exists = True
        if self._deepcopy:
            instance_str = dill.dumps(self.hilbertspace)
            stored_hilbertspace = dill.loads(instance_str)
<<<<<<< HEAD
            self._hilbertspace = dill.loads(instance_str)
=======
            # self._hilbertspace = dill.loads(instance_str)
>>>>>>> f3710923
        else:
            self.cause_dispatch()
        settings.DISPATCH_ENABLED = False

        self._data["bare_evals"], self._data["bare_evecs"] = self._bare_spectrum_sweep()
        if not self._bare_only:
            self._data["evals"], self._data["evecs"] = self._dressed_spectrum_sweep()
            self._data["dressed_indices"] = self.generate_lookup()
            (
                self._data["lamb"],
                self._data["chi"],
                self._data["kerr"],
                self._data["chi_prime"],
            ) = self._dispersive_coefficients()
        if self._deepcopy:
            self._hilbertspace = stored_hilbertspace  # restore original state
        settings.DISPATCH_ENABLED = True

    def _bare_spectrum_sweep(self) -> Tuple[NamedSlotsNdarray, NamedSlotsNdarray]:
        """
        The bare energy spectra are computed according to the following scheme.
        1. Perform a loop over all subsystems to separately obtain the bare energy
            eigenvalues and eigenstates for each subsystems.
        2. If `update_subsystem_info` is given, remove those sweeps that leave the
            subsystems fixed.
        3. If self._num_cpus > 1, parallelize.

        Returns
        -------
            NamedSlotsNdarray[<paramname1>, <paramname2>, ..., "subsys"] for evals,
            likewise for evecs;
            here, "subsys": 0, 1, ... enumerates subsystems and
        """
        bare_evals = np.empty((self.subsystem_count,), dtype=object)
        bare_evecs = np.empty((self.subsystem_count,), dtype=object)

        for subsys_index, subsystem in enumerate(self.hilbertspace):
            bare_esys = self._subsys_bare_spectrum_sweep(subsystem)
            bare_evals[subsys_index] = NamedSlotsNdarray(
                np.asarray(bare_esys[..., 0].tolist()),
                self._parameters.paramvals_by_name,
            )
            bare_evecs[subsys_index] = NamedSlotsNdarray(
                np.asarray(bare_esys[..., 1].tolist()),
                self._parameters.paramvals_by_name,
            )

        return (
            NamedSlotsNdarray(bare_evals, {"subsys": np.arange(self.subsystem_count)}),
            NamedSlotsNdarray(bare_evecs, {"subsys": np.arange(self.subsystem_count)}),
        )

    def _update_subsys_compute_esys(
        self,
        update_func: Callable,
        subsystem: QuantumSystem,
        paramval_tuple: Tuple[float],
    ) -> ndarray:
        update_func(self, *paramval_tuple)
        evals, evecs = subsystem.eigensys(evals_count=subsystem.truncated_dim)
        esys_array = np.empty(shape=(2,), dtype=object)
        esys_array[0] = evals
        esys_array[1] = evecs
        return esys_array

    def _paramnames_no_subsys_update(self, subsystem) -> List[str]:       
        if self._subsys_update_info is None:
            return []
        
        parameters_no_update = []
        for name in self.parameters.names:
            # Assume changing parameters with no update info WILL update all subsystems. 
            if name not in self._subsys_update_info.keys():
                continue

            info = self._subsys_update_info[name]

            # Changing parameters with None as update info WILL NOT update any subsystems.
            if info is None:
                parameters_no_update.append(name)
                continue

            if subsystem not in info:
                parameters_no_update.append(name)

        return parameters_no_update

    def _subsys_bare_spectrum_sweep(self, subsystem) -> ndarray:
        """

        Parameters
        ----------
        subsystem:
            subsystem for which the bare spectrum sweep is to be computed

        Returns
        -------
            multidimensional array of the format
            array[p1, p2, p3, ..., pN] = np.asarray[[evals, evecs]]
        """
        fixed_paramnames = self._paramnames_no_subsys_update(subsystem)
        reduced_parameters = self._parameters.create_reduced(fixed_paramnames)
        total_count = np.prod(reduced_parameters.counts)

        multi_cpu = self._num_cpus > 1
        target_map = cpu_switch.get_map_method(self._num_cpus)

        with utils.InfoBar(
            "Parallel compute bare eigensys for subsystem {} [num_cpus={}]".format(
                subsystem.id_str, self._num_cpus
            ),
            self._num_cpus,
        ) as p:
            bare_eigendata = tqdm(
                target_map(
                    functools.partial(
                        self._update_subsys_compute_esys,
                        self._update_hilbertspace,
                        subsystem,
                    ),
                    itertools.product(*reduced_parameters.paramvals_list),
                ),
                total=total_count,
                desc="Bare spectra",
                leave=False,
                disable=(multi_cpu or settings.PROGRESSBAR_DISABLED),
            )

        bare_eigendata = np.asarray(list(bare_eigendata), dtype=object)
        bare_eigendata = bare_eigendata.reshape((*reduced_parameters.counts, 2))

        # Bare spectral data was only computed once for each parameter that has no
        # update effect on the subsystems. Now extend the array to reflect this
        # for the full parameter array by repeating
        for name in fixed_paramnames:
            index = self._parameters.index_by_name[name]
            param_count = self._parameters.counts[index]
            bare_eigendata = np.repeat(bare_eigendata, param_count, axis=index)

        return bare_eigendata

    def _update_and_compute_dressed_esys(
        self,
        hilbertspace: HilbertSpace,
        evals_count: int,
        update_func: Callable,
        paramindex_tuple: Tuple[int],
    ) -> ndarray:
        paramval_tuple = self._parameters[paramindex_tuple]
        update_func(self, *paramval_tuple)

        assert self._data is not None
        bare_esys: Dict[int, List[ndarray]] = {
            subsys_index: [
                self._data["bare_evals"][subsys_index][paramindex_tuple],
                self._data["bare_evecs"][subsys_index][paramindex_tuple],
            ]
            for subsys_index, _ in enumerate(self.hilbertspace)
        }

        evals, evecs = hilbertspace.eigensys(
            evals_count=evals_count, bare_esys=bare_esys  # type:ignore
        )
        esys_array = np.empty(shape=(2,), dtype=object)
        esys_array[0] = evals
        esys_array[1] = evecs
        return esys_array
    
    def _paramnames_no_joint_sys_update(self) -> List[str]:       
        if self._subsys_update_info is None:
            return []
        
        parameters_no_update = [
            name for name, info in self._subsys_update_info.items()
            if info is None
        ]

        return parameters_no_update

    def _dressed_spectrum_sweep(
        self,
    ) -> Tuple[NamedSlotsNdarray, NamedSlotsNdarray]:
        """

        Returns
        -------
            NamedSlotsNdarray[<paramname1>, <paramname2>, ...] of eigenvalues,
            likewise for eigenvectors
        """

        fixed_paramnames = self._paramnames_no_joint_sys_update()
        reduced_parameters = self._parameters.create_reduced(fixed_paramnames)

        multi_cpu = self._num_cpus > 1
        target_map = cpu_switch.get_map_method(self._num_cpus)
        total_count = np.prod(reduced_parameters.counts)

        with utils.InfoBar(
            "Parallel compute dressed eigensys [num_cpus={}]".format(self._num_cpus),
            self._num_cpus,
        ) as p:
            spectrum_data = list(
                tqdm(
                    target_map(
                        functools.partial(
                            self._update_and_compute_dressed_esys,
                            self._hilbertspace,
                            self._evals_count,
                            self._update_hilbertspace,
                        ),
                        itertools.product(*reduced_parameters.ranges),
                    ),
                    total=total_count,
                    desc="Dressed spectrum",
                    leave=False,
                    disable=(multi_cpu or settings.PROGRESSBAR_DISABLED),
                )
            )

        spectrum_data_ndarray = np.asarray(spectrum_data, dtype=object)
        spectrum_data_ndarray = spectrum_data_ndarray.reshape(
            (*reduced_parameters.counts, 2)
        )

        # Dressed spectral data was only computed once for each parameter that has no
        # update effect on the joint system. Now extend the array to reflect this
        # for the full parameter array by repeating
        for name in fixed_paramnames:
            index = self._parameters.index_by_name[name]
            param_count = self._parameters.counts[index]
            spectrum_data_ndarray = np.repeat(spectrum_data_ndarray, param_count, axis=index)

        slotparamvals_by_name = OrderedDict(self._parameters.ordered_dict.copy())

        evals = np.asarray(spectrum_data_ndarray[..., 0].tolist())
        evecs = spectrum_data_ndarray[..., 1]

        return (
            NamedSlotsNdarray(evals, slotparamvals_by_name),
            NamedSlotsNdarray(evecs, slotparamvals_by_name),
        )

    def add_sweep(
        self, 
        sweep_function: Union[str, Callable], 
        sweep_name: Optional[str] = None, 
        update_hilbertspace: bool = True, 
        **kwargs
    ) -> None:
        """
        Add a new sweep to the ParameterSweep object. The generated data is
        subsequently accessible through <ParameterSweep>[<sweep_function>] or
        <ParameterSweep>[<sweep_name>]

        Parameters
        ----------
        sweep_function:
            name of a sweep function in scq.sweeps as str, or custom function (
            callable) provided by the user
        sweep_name:
            if given, the generated data is stored in <ParameterSweep>[<sweep_name>]
            rather than [<sweep_name>]
        update_hilbertspace:
            if true, updated HilbertSpace object can be accessed in the sweep_funciton via
            <ParameterSweep>.hilberspace. 
        kwargs:
            keyword arguments handed over to the sweep function

        Returns
        -------
            None
        """
        if not callable(sweep_function):
            super().add_sweep(sweep_function, sweep_name, **kwargs)
            return

        if update_hilbertspace:
            if self._deepcopy:
                instance_str = dill.dumps(self.hilbertspace)
                stored_hilbertspace = dill.loads(instance_str)
<<<<<<< HEAD
                self._hilbertspace = dill.loads(instance_str)
=======
                # self._hilbertspace = dill.loads(instance_str)
>>>>>>> f3710923
            else:
                warnings.warn(
                    "Updating the original hilbertspace may cause the generated spectrum "
                    "data outdated, potentially leading to incorrect results. "
                    "Try initializing the ParameterSweep with arguement deepcopy = True.",
                    Warning
                )
                self.cause_dispatch()
            settings.DISPATCH_ENABLED = False

            def modified_func(*args, **kwargs):
                self._update_hilbertspace(self, *kwargs["paramvals_tuple"])
                return sweep_function(*args, **kwargs)
            
        else:
            modified_func = sweep_function

        super().add_sweep(modified_func, sweep_name, **kwargs)

        if update_hilbertspace:
            if self._deepcopy:
                self._hilbertspace = stored_hilbertspace  # restore original state
            settings.DISPATCH_ENABLED = True

    def _energies_1(self, subsys):
        bare_label = np.zeros(len(self.hilbertspace))
        bare_label[self.get_subsys_index(subsys)] = 1

        energies_all_l = np.empty(self._parameters.counts + (subsys.truncated_dim,))
        for l in range(subsys.truncated_dim):
            energies_all_l[..., l] = self[:].energy_by_bare_index(tuple(l * bare_label))
        return energies_all_l

    def _energies_2(self, subsys1, subsys2):
        bare_label1 = np.zeros(len(self.hilbertspace))
        bare_label1[self.get_subsys_index(subsys1)] = 1
        bare_label2 = np.zeros(len(self.hilbertspace))
        bare_label2[self.get_subsys_index(subsys2)] = 1

        energies_all_l1_l2 = np.empty(
            self._parameters.counts
            + (subsys1.truncated_dim,)
            + (subsys2.truncated_dim,)
        )
        for l1 in range(subsys1.truncated_dim):
            for l2 in range(subsys2.truncated_dim):
                energies_all_l1_l2[..., l1, l2] = self[:].energy_by_bare_index(
                    tuple(l1 * bare_label1 + l2 * bare_label2)
                )
        return energies_all_l1_l2

    def _dispersive_coefficients(
        self,
    ) -> Tuple[NamedSlotsNdarray, NamedSlotsNdarray, NamedSlotsNdarray, NamedSlotsNdarray]:
        energy_0 = self[:].energy_by_dressed_index(0).toarray()

        lamb_data = np.empty(self.subsystem_count, dtype=object)
        kerr_data = np.empty((self.subsystem_count, self.subsystem_count), dtype=object)
        chi_data = np.empty((self.subsystem_count, self.subsystem_count), dtype=object)
        chi_prime_data = np.empty((self.subsystem_count, self.subsystem_count), dtype=object)

        # Lamb shifts
        for subsys_index1, subsys1 in enumerate(self.hilbertspace):
            energy_subsys1_all_l1 = self._energies_1(subsys1)
            bare_energy_subsys1_all_l1 = self["bare_evals"][subsys_index1].toarray()
            lamb_subsys1_all_l1 = (
                energy_subsys1_all_l1
                - energy_0[..., None]
                - bare_energy_subsys1_all_l1
                + bare_energy_subsys1_all_l1[..., 0][..., None]
            )
            # Lamb shifts for oscillator modes
            if subsys1 in self.osc_subsys_list:
                lamb_data[subsys_index1] = NamedSlotsNdarray(
                    lamb_subsys1_all_l1[..., 1], self._parameters.paramvals_by_name
                )
            # Lamb shifts for qubit modes
            else:
                lamb_data[subsys_index1] = NamedSlotsNdarray(
                    lamb_subsys1_all_l1, self._parameters.paramvals_by_name
                )

        # Kerr and ac Stark
        for subsys_index1, subsys1 in enumerate(self.hilbertspace):
            energy_subsys1_all_l1 = self._energies_1(subsys1)
            for subsys_index2, subsys2 in enumerate(self.hilbertspace):
                energy_subsys2_all_l2 = self._energies_1(subsys2)
                energy_subsys1_subsys2_all_l1_l2 = self._energies_2(subsys1, subsys2)
                kerr_subsys1_subsys2_all_l1_l2 = (
                    energy_subsys1_subsys2_all_l1_l2
                    + energy_0[..., None, None]
                    - energy_subsys1_all_l1[..., :, None]
                    - energy_subsys2_all_l2[..., None, :]
                )

                # self-Kerr and cross-Kerr: oscillator modes
                if subsys1 in self.osc_subsys_list and subsys2 in self.osc_subsys_list:
                    if subsys1 is subsys2:
                        # oscillator self-Kerr
                        kerr_subsys1_subsys2_all_l1_l2 /= 2.0  # osc self-Kerr: 1/2
                    kerr_data[subsys_index1, subsys_index2] = NamedSlotsNdarray(
                        kerr_subsys1_subsys2_all_l1_l2[..., 1, 1],
                        self._parameters.paramvals_by_name,
                    )
                    chi_data[subsys_index1, subsys_index2] = np.asarray([])
                    chi_prime_data[subsys_index1, subsys_index2] = np.asarray([])
                # self-Kerr and cross-Kerr: qubit modes
                elif (
                    subsys1 in self.qbt_subsys_list and subsys2 in self.qbt_subsys_list
                ):
                    kerr_data[subsys_index1, subsys_index2] = NamedSlotsNdarray(
                        kerr_subsys1_subsys2_all_l1_l2,
                        self._parameters.paramvals_by_name,
                    )
                    chi_data[subsys_index1, subsys_index2] = np.asarray([])
                    chi_prime_data[subsys_index1, subsys_index2] = np.asarray([])
                # ac Stark shifts
                else:
                    if subsys1 in self.osc_subsys_list:
                        chi_data[subsys_index1, subsys_index2] = NamedSlotsNdarray(
                            kerr_subsys1_subsys2_all_l1_l2[..., 1, :],
                            self._parameters.paramvals_by_name,
                        )
                        chi_prime_data[subsys_index1, subsys_index2] = NamedSlotsNdarray(
                            kerr_subsys1_subsys2_all_l1_l2[..., 2, :]
                            - 2 * kerr_subsys1_subsys2_all_l1_l2[..., 1, :],
                            self._parameters.paramvals_by_name,
                        ) / 2

                    else:
                        chi_data[subsys_index1, subsys_index2] = NamedSlotsNdarray(
                            kerr_subsys1_subsys2_all_l1_l2[..., :, 1],
                            self._parameters.paramvals_by_name,
                        )
                        chi_prime_data[subsys_index1, subsys_index2] = NamedSlotsNdarray(
                            kerr_subsys1_subsys2_all_l1_l2[..., :, 2]
                            - 2 * kerr_subsys1_subsys2_all_l1_l2[..., :, 1],
                            self._parameters.paramvals_by_name,
                        ) / 2
                    kerr_data[subsys_index1, subsys_index2] = np.asarray([])


        sys_indices = np.arange(self.subsystem_count)
        lamb_data = NamedSlotsNdarray(lamb_data, {"subsys": sys_indices})
        kerr_data = NamedSlotsNdarray(
            kerr_data, {"subsys1": sys_indices, "subsys2": sys_indices}
        )
        chi_data = NamedSlotsNdarray(
            chi_data, {"subsys1": sys_indices, "subsys2": sys_indices}
        )
        chi_prime_data = NamedSlotsNdarray(
            chi_prime_data, {"subsys1": sys_indices, "subsys2": sys_indices}
        )

        return lamb_data, chi_data, kerr_data, chi_prime_data


class StoredSweep(
    ParameterSweepBase, dispatch.DispatchClient, serializers.Serializable
):
    _parameters = descriptors.WatchedProperty(Parameters, "PARAMETERSWEEP_UPDATE")
    _evals_count = descriptors.WatchedProperty(int, "PARAMETERSWEEP_UPDATE")
    _data = descriptors.WatchedProperty(Dict[str, ndarray], "PARAMETERSWEEP_UPDATE")
    _hilbertspace: HilbertSpace

    def __init__(
        self,
        paramvals_by_name: Dict[str, ndarray],
        hilbertspace: HilbertSpace,
        evals_count: int,
        _data,
    ) -> None:
        self._lookup_exists = True
        self._parameters = Parameters(paramvals_by_name)
        self._hilbertspace = hilbertspace
        self._evals_count = evals_count
        self._data = _data

        self._out_of_sync = False
        self._current_param_indices: NpIndices = slice(None, None, None)

    @classmethod
    def deserialize(cls, iodata: "IOData") -> "StoredSweep":
        """
        Take the given IOData and return an instance of the described class, initialized
        with the data stored in io_data.

        Parameters
        ----------
        iodata: IOData

        Returns
        -------
        StoredSweep
        """
        return StoredSweep(**iodata.as_kwargs())

    def serialize(self) -> "IOData":
        pass

    def get_hilbertspace(self) -> HilbertSpace:
        return self.hilbertspace

    def new_sweep(
        self,
        paramvals_by_name: Dict[str, ndarray],
        update_hilbertspace: Callable,
        evals_count: int = 6,
        subsys_update_info: Optional[Dict[str, List[QuantumSystem]]] = None,
        autorun: bool = settings.AUTORUN_SWEEP,
        num_cpus: Optional[int] = None,
    ) -> ParameterSweep:
        return ParameterSweep(
            self.hilbertspace,
            paramvals_by_name,
            update_hilbertspace,
            evals_count=evals_count,
            subsys_update_info=subsys_update_info,
            autorun=autorun,
            num_cpus=num_cpus,
        )


def generator(sweep: "ParameterSweepBase", func: Callable, **kwargs) -> np.ndarray:
    """Method for computing custom data as a function of the external parameter,
    calculated via the function `func`.

    Parameters
    ----------
    sweep:
        ParameterSweep object containing HilbertSpace and spectral information
    func:
        signature: `func(parametersweep, paramindex_tuple, paramvals_tuple,
        **kwargs)`, specifies how to calculate the data for a single choice of
        parameter(s)
    **kwargs:
        keyword arguments to be included in func

    Returns
    -------
        array of custom data
    """
    # obtain reduced parameters from pre-slicing info
    reduced_parameters = sweep._parameters.create_sliced(
        sweep._current_param_indices, remove_fixed=False
    )
    total_count = np.prod(reduced_parameters.counts)

    def func_effective(paramindex_tuple: Tuple[int], params, **kw) -> Any:
        paramvals_tuple = params[paramindex_tuple]
        return func(
            sweep,
            paramindex_tuple=paramindex_tuple,
            paramvals_tuple=paramvals_tuple,
            **kw,
        )

    if hasattr(func, "__name__"):
        func_name = func.__name__
    else:
        func_name = ""

    data_array = list(
        tqdm(
            map(
                functools.partial(
                    func_effective,
                    params=reduced_parameters,
                    **kwargs,
                ),
                itertools.product(*reduced_parameters.ranges),
            ),
            total=total_count,
            desc=f"sweeping {func_name}",
            leave=False,
            disable=settings.PROGRESSBAR_DISABLED,
        )
    )
    element_shape: Tuple[int, ...] = tuple()
    if isinstance(data_array[0], np.ndarray | Qobj):
        element_shape = data_array[0].shape

    data_ndarray = np.asarray(data_array)
    return NamedSlotsNdarray(
        data_ndarray.reshape(reduced_parameters.counts + element_shape),
        reduced_parameters.paramvals_by_name,
    )<|MERGE_RESOLUTION|>--- conflicted
+++ resolved
@@ -11,6 +11,7 @@
 # ###########################################################################
 
 import copy
+import dill
 import dill
 import functools
 import inspect
@@ -1006,11 +1007,7 @@
         if self._deepcopy:
             instance_str = dill.dumps(self.hilbertspace)
             stored_hilbertspace = dill.loads(instance_str)
-<<<<<<< HEAD
             self._hilbertspace = dill.loads(instance_str)
-=======
-            # self._hilbertspace = dill.loads(instance_str)
->>>>>>> f3710923
         else:
             self.cause_dispatch()
         settings.DISPATCH_ENABLED = False
@@ -1291,11 +1288,7 @@
             if self._deepcopy:
                 instance_str = dill.dumps(self.hilbertspace)
                 stored_hilbertspace = dill.loads(instance_str)
-<<<<<<< HEAD
                 self._hilbertspace = dill.loads(instance_str)
-=======
-                # self._hilbertspace = dill.loads(instance_str)
->>>>>>> f3710923
             else:
                 warnings.warn(
                     "Updating the original hilbertspace may cause the generated spectrum "
