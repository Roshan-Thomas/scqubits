# param_sweep.py
#
# This file is part of scqubits: a Python package for superconducting qubits,
# Quantum 5, 583 (2021). https://quantum-journal.org/papers/q-2021-11-17-583/
#
#    Copyright (c) 2019 and later, Jens Koch and Peter Groszkowski
#    All rights reserved.
#
# This source code is licensed under the BSD-style license found in the LICENSE file
# in the root directory of this source tree.
# ###########################################################################

import copy
import dill
<<<<<<< HEAD
import dill
=======
>>>>>>> 8d06bd45
import functools
import inspect
import itertools
import warnings

from abc import ABC
from collections import OrderedDict
from typing import (
    TYPE_CHECKING,
    Any,
    Callable,
    Dict,
    List,
    Optional,
    Tuple,
    Union,
    overload,
)

import numpy as np
from matplotlib.axes import Axes
from matplotlib.figure import Figure
from numpy import ndarray
from qutip import Qobj
from scipy.sparse import csc_matrix
from typing_extensions import Literal

import scqubits.core.central_dispatch as dispatch
import scqubits.core.descriptors as descriptors
import scqubits.core.sweeps as sweeps
import scqubits.io_utils.fileio_serializers as serializers
import scqubits.utils.cpu_switch as cpu_switch
import scqubits.utils.misc as utils
import scqubits.utils.plotting as plot
from scqubits import settings as settings
from scqubits.core.hilbert_space import HilbertSpace
from scqubits.core.namedslots_array import (
    NamedSlotsNdarray,
    Parameters,
    convert_to_std_npindex,
)
from scqubits.core.oscillator import Oscillator
from scqubits.core.qubit_base import QuantumSystem, QubitBaseClass
from scqubits.core.spec_lookup import SpectrumLookupMixin
from scqubits.core.storage import SpectrumData

if TYPE_CHECKING:
    from scqubits.io_utils.fileio import IOData

if settings.IN_IPYTHON:
    from tqdm.notebook import tqdm
else:
    from tqdm import tqdm

from scqubits.utils.typedefs import GIndexTuple, NpIndices

BareLabel = Tuple[int, ...]
DressedLabel = int
StateLabel = Union[DressedLabel, BareLabel]


_faulty_interactionterm_warning_issued = False  # flag to ensure single-time warning


class ParameterSlice:
    """
    Stores information about a 1d slice of a (possibly) multi-dimensional parameter
    sweep.

    Parameters
    ----------
    param_name:
        name of the single parameter which is being swept
    param_val:
        single selected value of the parameter (as used, e.g., in the Explorer)
    fixed_params:
        dictionary giving the names of the fixed parameters and their corresponding
        values
    params_ordered:
        list of all parameter names, giving their ordering
    """

    def __init__(
        self,
        param_name: str,
        param_val: float,
        fixed_params: Dict[str, float],
        params_ordered: List[str],
    ):
        self.param_name = param_name
        self.param_val = param_val
        self.fixed_dict = fixed_params
        self.all_dict = {param_name: param_val, **fixed_params}
        self.fixed = tuple(
            slice(name, value) for name, value in self.fixed_dict.items()
        )
        self.all = tuple(slice(name, value) for name, value in self.all_dict.items())
        self.all_values = [self.all_dict[name] for name in params_ordered]


class ParameterSweepBase(ABC, SpectrumLookupMixin):
    """
    The_ParameterSweepBase class is an abstract base class for ParameterSweep and
    StoredSweep
    """

    _lookup_exists = False
    _parameters = descriptors.WatchedProperty(Parameters, "PARAMETERSWEEP_UPDATE")
    _evals_count = descriptors.WatchedProperty(int, "PARAMETERSWEEP_UPDATE")
    _data = descriptors.WatchedProperty(Dict[str, ndarray], "PARAMETERSWEEP_UPDATE")
    _hilbertspace: HilbertSpace

    _out_of_sync = False
    _out_of_sync_warning_issued = False
    _current_param_indices: NpIndices

    @property
    def hilbertspace(self) -> HilbertSpace:
        return self._hilbertspace

    @property
    def parameters(self) -> Parameters:
        """Return the Parameter object (access parameter values/indexing)"""
        return self._parameters

    @property
    def param_info(self) -> Dict[str, ndarray]:
        """Return a dictionary of the parameter names and values used in this sweep."""
        return self._parameters.paramvals_by_name

    def get_subsys(self, index: int) -> QuantumSystem:
        return self.hilbertspace[index]

    def subsys_by_id_str(self, id_str: str) -> QuantumSystem:
        return self.hilbertspace.subsys_by_id_str(id_str)

    def subsys_evals_count(self, subsys_index: int) -> int:
        return self["bare_evals"]["subsys":subsys_index].shape[-1]

    def dressed_evals_count(self) -> int:
        """Returns number of dressed eigenvalues included in sweep."""
        return self._evals_count

    def get_subsys_index(self, subsys: QuantumSystem) -> int:
        return self.hilbertspace.get_subsys_index(subsys)

    @property
    def osc_subsys_list(self) -> List[Oscillator]:
        return self.hilbertspace.osc_subsys_list

    @property
    def qbt_subsys_list(self) -> List[QubitBaseClass]:
        return self.hilbertspace.qbt_subsys_list

    @property
    def subsystem_count(self) -> int:
        return self.hilbertspace.subsystem_count

    @utils.check_sync_status
    def __getitem__(self, key):
        if isinstance(key, str):
            return self._data[key]

        # The following enables the pre-slicing syntax:
        # <Sweep>[p1, p2, ...].dressed_eigenstates()
        if isinstance(key, tuple):
            self._current_param_indices = convert_to_std_npindex(key, self._parameters)
        elif isinstance(key, slice):
            if key == slice(None) or key == slice(None, None, None):
                key = (key,) * len(self._parameters)
            else:
                key = (key,)
            self._current_param_indices = convert_to_std_npindex(key, self._parameters)
        elif isinstance(key, np.integer):
            key = (key,)
            self._current_param_indices = convert_to_std_npindex(key, self._parameters)
        return self

    def receive(self, event: str, sender: object, **kwargs) -> None:
        """Hook to CENTRAL_DISPATCH. This method is accessed by the global
        CentralDispatch instance whenever an event occurs that ParameterSweep is
        registered for. In reaction to update events, the lookup table is marked as
        out of sync.

        Parameters
        ----------
        event:
            type of event being received
        sender:
            identity of sender announcing the event
        **kwargs
        """
        if self._data:
            if event == "HILBERTSPACE_UPDATE" and sender is self.hilbertspace:
                self._out_of_sync = True
            elif event == "PARAMETERSWEEP_UPDATE" and sender is self:
                self._out_of_sync = True

    def set_update_func(self, update_hilbertspace: Callable) -> Callable:
        """Account for the two possible signatures of the `update_hilbertspace`
        function. Inspect whether a `self` argument is given. If not, return a
        function that accepts `self` as a dummy argument."""
        arguments = inspect.signature(update_hilbertspace)
        if len(arguments.parameters) == len(self._parameters) + 1:
            # update_hilbertspace function already includes self argument
            return update_hilbertspace

        # function is missing self argument; create function with self dummy variable
        def full_update_func(sweep: "ParameterSweep", *args):
            return update_hilbertspace(*args)

        return full_update_func

    @property
    def bare_specdata_list(self) -> List[SpectrumData]:
        """
        Wrap bare eigensystem data into a SpectrumData object. To be used with
        pre-slicing, e.g. `<ParameterSweep>[0, :].bare_specdata_list`

        Returns
        -------
            List of `SpectrumData` objects with bare eigensystem data, one per subsystem
        """
        multi_index = self._current_param_indices
        sweep_param_indices = self.get_sweep_indices(multi_index)  # type:ignore
        if len(sweep_param_indices) != 1:
            raise ValueError(
                "All but one parameter must be fixed for `bare_specdata_list`."
            )
        sweep_param_name = self._parameters.name_by_index[sweep_param_indices[0]]
        specdata_list: List[SpectrumData] = []
        for subsys_index, subsystem in enumerate(self.hilbertspace):
            evals_swp = self["bare_evals"][subsys_index][multi_index]
            evecs_swp = self["bare_evecs"][subsys_index][multi_index]
            specdata_list.append(
                SpectrumData(
                    energy_table=evals_swp.toarray(),
                    state_table=evecs_swp.toarray(),
                    system_params=self.hilbertspace.get_initdata(),
                    param_name=sweep_param_name,
                    param_vals=self._parameters[sweep_param_name],
                )
            )
        self._preslicing_reset()
        return specdata_list

    @property
    def dressed_specdata(self) -> "SpectrumData":
        """
        Wrap dressed eigensystem data into a SpectrumData object. To be used with
        pre-slicing, e.g. `<ParameterSweep>[0, :].dressed_specdata`

        Returns
        -------
            `SpectrumData` object with bare eigensystem data
        """
        multi_index = self._current_param_indices
        sweep_param_indices = self.get_sweep_indices(multi_index)  # type:ignore
        if len(sweep_param_indices) != 1:
            raise ValueError(
                "All but one parameter must be fixed for `dressed_specdata`."
            )
        sweep_param_name = self._parameters.name_by_index[sweep_param_indices[0]]

        specdata = SpectrumData(
            energy_table=self["evals"][multi_index].toarray(),
            state_table=self["evecs"][multi_index].toarray(),
            system_params=self.hilbertspace.get_initdata(),
            param_name=sweep_param_name,
            param_vals=self._parameters[sweep_param_name],
        )
        self._preslicing_reset()
        return specdata

    def get_sweep_indices(self, multi_index: GIndexTuple) -> List[int]:
        """
        For given generalized multi-index, return a list of the indices that are being
        swept.
        """
        std_multi_index = convert_to_std_npindex(multi_index, self._parameters)

        sweep_indices = [
            index
            for index, index_obj in enumerate(std_multi_index)
            if isinstance(
                self._parameters.paramvals_list[index][index_obj],
                (list, tuple, ndarray),
            )
        ]
        self._preslicing_reset()
        return sweep_indices

    @property
    def system_params(self) -> Dict[str, Any]:
        return self.hilbertspace.get_initdata()

    def _preslicing_reset(self) -> None:
        self._current_param_indices = slice(None, None, None)

    def _slice_is_1d_sweep(self, param_indices: Optional[NpIndices]) -> bool:
        param_indices = param_indices or self._current_param_indices
        reduced_parameters = self._parameters.create_sliced(param_indices)
        return len(reduced_parameters) == 1

    def _final_states_for_subsys_transition(
        self, subsystem: QuantumSystem, initial_tuple: BareLabel
    ) -> List[BareLabel]:
        """For given initial state of the composite quantum system, return the final
        states possible to reach by changing the energy level of the given
        `subsystem`"""
        subsys_index = self.hilbertspace.get_subsys_index(subsystem)
        final_tuples_list = []

        for level in range(subsystem.truncated_dim):
            final_state = list(initial_tuple)
            final_state[subsys_index] = level
            final_tuples_list.append(tuple(final_state))
        final_tuples_list.remove(initial_tuple)
        return final_tuples_list

    def _get_final_states_list(
        self,
        initial_state: Union[BareLabel, DressedLabel],
        subsys_list: List[QuantumSystem],
        sidebands: bool,
    ) -> List[BareLabel]:
        """Construct and return the possible final states as a list, based on the
        provided initial state, a list of active subsystems and flag for whether to
        include sideband transitions."""
        if isinstance(initial_state, DressedLabel):
            return self._bare_product_states_labels

        if not sidebands:
            final_state_list = []
            for subsys in subsys_list:
                final_state_list += self._final_states_for_subsys_transition(
                    subsys, initial_state
                )
            return final_state_list

        range_list = [range(dim) for dim in self.hilbertspace.subsystem_dims]
        for subsys_index, subsys in enumerate(self.hilbertspace):
            if subsys not in subsys_list:
                range_list[subsys_index] = [initial_state[subsys_index]]  # type:ignore
        final_state_list = list(itertools.product(*range_list))
        return final_state_list

    def _complete_state(
        self,
        partial_state: BareLabel,
        subsys_list: List[QuantumSystem],
    ) -> BareLabel:
        """A partial state only includes entries for active subsystems. Complete this
        state by inserting 0 entries for all inactive subsystems."""
        state_full = [0] * len(self.hilbertspace)
        for entry, subsys in zip(partial_state, subsys_list):
            subsys_index = self.get_subsys_index(subsys)
            state_full[subsys_index] = entry
        return tuple(state_full)

    def _process_subsystems_option(
        self, subsystems: Optional[Union[QuantumSystem, List[QuantumSystem]]]
    ) -> List[QuantumSystem]:
        if subsystems is None:
            return self.hilbertspace.subsystem_list
        if isinstance(subsystems, list):
            return subsystems
        if isinstance(subsystems, QuantumSystem):
            return [subsystems]
        raise TypeError("Argument `subsystems` has invalid type.")

    def _process_initial_option(
        self,
        initial: Union[None, StateLabel],
        subsys_list: List[QuantumSystem],
    ) -> Tuple[bool, Callable, StateLabel]:
        if isinstance(initial, DressedLabel):
            initial_dressed = True
            return initial_dressed, self.energy_by_dressed_index, initial

        if initial is None:
            initial_dressed = False
            initial = (0,) * len(self.hilbertspace)
            return initial_dressed, self.energy_by_bare_index, initial

        initial_dressed = False
        if len(initial) not in [len(self.hilbertspace), len(subsys_list)]:
            raise ValueError(
                "State information provided is not compatible "
                "with the set of subsystems(s)."
            )
        if len(initial) < len(self.hilbertspace):
            initial = tuple(self._complete_state(initial, subsys_list))
        return initial_dressed, self.energy_by_bare_index, initial

    def _process_final_option(
        self,
        final: Union[None, StateLabel],
        initial: StateLabel,
        subsys_list: List[QuantumSystem],
        sidebands: bool,
    ) -> Tuple[bool, Callable, Union[List[DressedLabel], List[BareLabel]]]:
        if final is None:
            final_dressed = False
            final_states_list = self._get_final_states_list(
                initial, subsys_list, sidebands
            )
            return final_dressed, self.energy_by_bare_index, final_states_list
        if final == -1:
            final_dressed = True
            return (
                final_dressed,
                self.energy_by_dressed_index,
                list(range(0, self.dressed_evals_count())),
            )

        if isinstance(final, DressedLabel):
            final_dressed = True
            return final_dressed, self.energy_by_dressed_index, [final]

        if isinstance(final, tuple):
            final_dressed = False
            return final_dressed, self.energy_by_bare_index, [final]

        raise TypeError("Invalid type for final state.")

    def _validate_bare_initial(
        self,
        initial: BareLabel,
        initial_energies: NamedSlotsNdarray,
        param_indices: NpIndices,
    ) -> None:
        if np.isnan(initial_energies.toarray().astype(np.float_)).any():
            warnings.warn(
                "The initial state undergoes significant hybridization. "
                "Identification with a bare product state was not (fully) "
                "successful. Consider running ParameterSweep with "
                "`ignore_low_overlap=True` or specify `initial` as a dressed-state "
                "index (integer) instead of a bare product state.\n",
                UserWarning,
            )
        elif sum(initial) == 0 and not np.all(
            initial_energies == self["evals"][param_indices][..., 0]
        ):
            warnings.warn(
                "The state (0,0, ...,0) may not be dispersively connected "
                "to the true ground state. Specifying `initial=0` (dressed-state "
                "index) may be preferable.\n",
                UserWarning,
            )

    def _generate_transition_labels(
        self,
        initial_dressed: bool,
        final_dressed: bool,
        transitions: List[Tuple[StateLabel, StateLabel]],
    ) -> List[str]:
        identity_map = lambda x: x
        initial_label_func = (
            identity_map if initial_dressed else utils.tuple_to_short_str
        )
        final_label_func = identity_map if final_dressed else utils.tuple_to_short_str
        return [
            r"{}$\to${}".format(initial_label_func(initial), final_label_func(final))
            for initial, final in transitions
        ]

    @overload
    def transitions(
        self,
        as_specdata: Literal[True] = True,
        subsystems: Optional[Union[QuantumSystem, List[QuantumSystem]]] = None,
        initial: Optional[StateLabel] = None,
        final: Optional[StateLabel] = None,
        sidebands: bool = False,
        photon_number: int = 1,
        make_positive: bool = False,
        param_indices: Optional[NpIndices] = None,
    ) -> SpectrumData:
        ...

    @overload
    def transitions(
        self,
        as_specdata: Literal[False],
        subsystems: Optional[Union[QuantumSystem, List[QuantumSystem]]] = None,
        initial: Optional[StateLabel] = None,
        final: Optional[StateLabel] = None,
        sidebands: bool = False,
        photon_number: int = 1,
        make_positive: bool = False,
        param_indices: Optional[NpIndices] = None,
    ) -> Tuple[List[Tuple[StateLabel, StateLabel]], List[NamedSlotsNdarray]]:
        ...

    def transitions(
        self,
        as_specdata: bool = False,
        subsystems: Optional[Union[QuantumSystem, List[QuantumSystem]]] = None,
        initial: Optional[StateLabel] = None,
        final: Optional[StateLabel] = None,
        sidebands: bool = False,
        photon_number: int = 1,
        make_positive: bool = False,
        param_indices: Optional[NpIndices] = None,
    ) -> Union[
        Tuple[List[Tuple[StateLabel, StateLabel]], List[NamedSlotsNdarray]],
        SpectrumData,
    ]:
        """
        Use dressed eigenenergy data and lookup based on bare product state labels to
        extract transition energy data. Usage is based on preslicing to select all or
        a subset of parameters to be involved in the sweep, e.g.,

        `<ParameterSweep>[0, :, 2].transitions()`

        produces all eigenenergy differences for transitions starting in the ground
        state (default when no initial state is specified) as a function of the middle
        parameter while parameters 1 and 3 are fixed by the indices 0 and 2.

        Parameters
        ----------
        subsystems:
            single subsystems or list of subsystems considered as "active" for the
            transitions to be generated; if omitted as a parameter, all subsystems
            are considered as actively participating in the transitions
        initial:
            initial state from which transitions originate, specified either (1) as a
            bare product state (tuple of excitation numbers of all subsystems or of the
            active ones given in `subsystems`); or (2) as a dressed-state index in
            the form of an integer >= 0.
            (default: (0,0,...,0) which is usually closest to the ground state)
        final:
            concrete final state for which the transition energy should be generated,
            given either as a bare product state (tuple of excitation numbers),
            or as a dressed state (non-negative integer). If `final` is omitted
            a list of final states is generated for dispersive transitions within each
            (active) subsystem. Sidebands can be switched on with the subsequent
            keyword option. `final=-1` can be chosen for a final state list to all
            other dressed states (helpful when the dispersive limit breaks down).
        sidebands:
            if set to true, sideband transitions with multiple subsystems changing
            excitation levels are included (default: False)
        photon_number:
            number of photons involved in transition; transition frequencies are divided
            by this number (default: photon_number=1, i.e., single-photon transitions)
        make_positive:
            boolean option relevant if the initial state is an excited state;
            downwards transition energies would regularly be negative, but are
            converted to positive if this flag is set to True
        as_specdata:
            whether data is handed back in raw array form or wrapped into a SpectrumData
            object (default: False)
        param_indices:
            usually to be omitted, as param_indices will be set via pre-slicing

        Returns
        -------
            A tuple consisting of a list of all the transitions and a corresponding
            list of difference energies, e.g.
            ((0,0,0), (0,0,1)),    <energy array for transition 0,0,0 -> 0,0,1>.
            If `as_specdata` is set to True, a SpectrumData object is returned instead,
            saving transition label info in an attribute named `labels`.
        """
        subsys_list = self._process_subsystems_option(subsystems)

        (
            initial_dressed,
            initial_energy_lookup_func,
            initial_state,
        ) = self._process_initial_option(initial, subsys_list)
        (
            final_dressed,
            final_energy_lookup_func,
            final_states_list,
        ) = self._process_final_option(final, initial_state, subsys_list, sidebands)

        transitions: List[Tuple[StateLabel, StateLabel]] = []
        transition_energies: List[NamedSlotsNdarray] = []

        param_indices = param_indices or self._current_param_indices
        _ = self[param_indices]  # trigger pre-slicing

        initial_energies = initial_energy_lookup_func(initial_state)
        if not initial_dressed:
            self._validate_bare_initial(initial_state, initial_energies, param_indices)

        for final_state in final_states_list:
            final_energies = final_energy_lookup_func(final_state)
            diff_energies = (final_energies - initial_energies).astype(float)
            diff_energies /= photon_number
            if make_positive:
                diff_energies = np.abs(diff_energies)
            if not np.isnan(diff_energies).all():  # omit transitions with all nans
                transitions.append((initial_state, final_state))
                transition_energies.append(diff_energies)

        self.reset_preslicing()

        if not as_specdata:
            return transitions, transition_energies

        label_list = self._generate_transition_labels(
            initial_dressed, final_dressed, transitions
        )

        if self._slice_is_1d_sweep(param_indices):
            reduced_parameters = self._parameters.create_sliced(param_indices)
            name = reduced_parameters.names[0]
            vals = reduced_parameters[name]
            return SpectrumData(
                energy_table=np.asarray(transition_energies).T,
                system_params=self.system_params,
                param_name=name,
                param_vals=vals,
                labels=label_list,
                subtract=np.asarray(
                    [initial_energies] * self._evals_count, dtype=float
                ).T,
            )

        return SpectrumData(
            energy_table=np.asarray(transition_energies),
            system_params=self.system_params,
            labels=label_list,
        )

    def plot_transitions(
        self,
        subsystems: Optional[Union[QuantumSystem, List[QuantumSystem]]] = None,
        initial: Optional[StateLabel] = None,
        final: Optional[StateLabel] = None,
        sidebands: bool = False,
        photon_number: int = 1,
        make_positive: bool = True,
        coloring: Union[str, ndarray] = "transition",
        param_indices: Optional[NpIndices] = None,
        **kwargs,
    ) -> Tuple[Figure, Axes]:
        """
        Plot transition energies as a function of one external parameter. Usage is based
        on preslicing of the ParameterSweep object to select a single parameter to be
        involved in the sweep. E.g.,

        `<ParameterSweep>[0, :, 2].plot_transitions()`

        plots all eigenenergy differences for transitions starting in the ground
        state (default when no initial state is specified) as a function of the middle
        parameter while parameters 1 and 3 are fixed by the indices 0 and 2.

        Parameters
        ----------
        subsystems:
            single subsystems or list of subsystems considered as "active" for the
            transitions to be generated; if omitted as a parameter, all subsystems
            are considered as actively participating in the transitions
        initial:
            initial state from which transitions originate: the initial state
            can either be specified as a tuple referring to a bare product state,
            or as an integer representing the dressed state index. For bare product
            states, the required tuple has as many entries as the underlying
            `HilbertSpace` object has subsystems. (If `subsystems` is given, then the
            tuple may be reduced to entries for just these subsystems; other subsystems
            are given a "0" entry automatically.) The dressed state corresponding to the
            given bare product state is determined by considerations of overlaps.
            Note: for an initial dressed state, the `sidebands` option is ignored.
        final:
            concrete final state for which the transition energy should be generated,
            given either as a bare product state (tuple of excitation numbers),
            or as a dressed state (non-negative integer). If `final` is omitted
            a list of final states is generated for dispersive transitions within each
            (active) subsystem. Sidebands can be switched on with the subsequent
            keyword option. `final=-1` can be chosen for a final state list to all
            other dressed states (helpful when the dispersive limit breaks down).
        sidebands:
            if set to true, sideband transitions with multiple subsystems changing
            excitation levels are included (default: False). This option is ignored
            if `initial` is given as an integer dressed state index.
        photon_number:
            number of photons involved in transition; transition frequencies are divided
            by this number (default: photon_number=1, i.e., single-photon transitions)
        make_positive:
            boolean option relevant if the initial state is an excited state;
            downwards transition energies would regularly be negative, but are
            converted to positive if this flag is set to True (default: True)
        coloring:
            For `"transition"` (default), transitions are colored by their
            dispersive nature; for "`plain`" no selective highlighting is attempted.
        param_indices:
            usually to be omitted, as param_indices will be set via pre-slicing

        Returns
        -------
            Plot Figure and Axes objects
        """
        param_indices = param_indices or self._current_param_indices
        if not self._slice_is_1d_sweep(param_indices):
            raise ValueError(
                "Transition plots are only supported for a sweep over a "
                "single parameter. You can reduce a multi-dimensional "
                "sweep by pre-slicing, e.g.,  <ParameterSweep>[0, :, "
                "0].plot_transitions(...)"
            )

        specdata_for_highlighting = self.transitions(
            subsystems=subsystems,
            initial=initial,
            final=final,
            sidebands=sidebands,
            photon_number=photon_number,
            make_positive=make_positive,
            as_specdata=True,
            param_indices=param_indices,
        )

        specdata_all = copy.deepcopy(self[param_indices].dressed_specdata)
        specdata_all.energy_table -= specdata_for_highlighting.subtract  # type:ignore
        specdata_all.energy_table /= photon_number
        if make_positive:
            specdata_all.energy_table = np.abs(specdata_all.energy_table)

        self.reset_preslicing()

        if coloring == "plain":
            return specdata_all.plot_evals_vs_paramvals()

        if "fig_ax" in kwargs:
            fig_ax = kwargs.pop("fig_ax")
        else:
            fig_ax = None
        fig_ax = specdata_all.plot_evals_vs_paramvals(
            color="gainsboro", linewidth=0.75, fig_ax=fig_ax
        )

        labellines_status = plot._LABELLINES_ENABLED
        plot._LABELLINES_ENABLED = False
        fig, axes = specdata_for_highlighting.plot_evals_vs_paramvals(
            label_list=specdata_for_highlighting.labels,
            fig_ax=fig_ax,
            **kwargs,  # type:ignore
        )
        plot._LABELLINES_ENABLED = labellines_status
        return fig, axes

    def keys(self):
        return self._data.keys()

    def add_sweep(
        self,
        sweep_function: Union[str, Callable],
        sweep_name: Optional[str] = None,
        **kwargs,
    ) -> None:
        """
        Add a new sweep to the ParameterSweep object. The generated data is
        subsequently accessible through <ParameterSweep>[<sweep_function>] or
        <ParameterSweep>[<sweep_name>]

        Parameters
        ----------
        sweep_function:
            name of a sweep function in scq.sweeps as str, or custom function (
            callable) provided by the user
        sweep_name:
            if given, the generated data is stored in <ParameterSweep>[<sweep_name>]
            rather than [<sweep_name>]
        kwargs:
            keyword arguments handed over to the sweep function

        Returns
        -------
            None
        """
        if callable(sweep_function):
            if not hasattr(sweep_function, "__name__") and not sweep_name:
                raise ValueError(
                    "Sweep function name cannot be accessed. Provide an "
                    "explicit `sweep_name` instead."
                )
            sweep_name = sweep_name or sweep_function.__name__
            func = sweep_function
            self._data[sweep_name] = generator(self, func, **kwargs)
        else:
            sweep_name = sweep_name or sweep_function
            func = getattr(sweeps, sweep_function)
            self._data[sweep_name] = func(**kwargs)

    def add_matelem_sweep(
        self,
        operator: Union[str, Qobj],
        sweep_name: str,
        subsystem: QuantumSystem = None,
    ) -> None:
        """Generate data for matrix elements with respect to a given operator, as a
        function of the sweep parameter(s)

        Parameters
        ----------
        operator:
            name of the operator in question (str), or full operator in Qobj form
        sweep_name:
            The sweep data will be accessible as <ParameterSweep>[<sweep_name>]
        subsystem:
            subsystems for which to compute matrix elements, required if operator is
            given in str form

        Returns
        -------
            None; results are saved as <ParameterSweep>[<sweep_name>]
        """
        if isinstance(operator, str):
            operator_func = functools.partial(
                sweeps.bare_matrixelement,
                operator_name=operator,
                subsystem=subsystem,
            )
        elif isinstance(operator, Qobj):
            operator_func = functools.partial(
                sweeps.dressed_matrixelement,
                operator=operator,
            )
        else:
            raise TypeError(
                "Unrecognized type of operator for matrix elements; "
                "expected: str or Qobj."
            )

        matrix_element_data = generator(
            self,
            operator_func,
        )
        self._data[sweep_name] = matrix_element_data

    def store_data(self, **kwargs):
        """
        Store data to the ParameterSweep object. The data is subsequently
        accessible through <ParameterSweep>[<data_name>].

        Parameters
        ----------
        kwargs:
            keyword arguments of the form <data_name>=<data>

        Returns
        -------
            None
        """
        for data_name, data in kwargs.items():
            data = np.array(data)
            if not (np.array(np.array(data.shape[: len(self.parameters)]) 
                == self.parameters.counts)).all():
                raise ValueError(f"The input data {data_name}'s shape does not match the" 
                                 " shape of the swept parameters.")
            
            if data_name not in self._data.keys():
                settings.DISPATCH_ENABLED = False

            self._data[data_name] = NamedSlotsNdarray(data, self.parameters.paramvals_by_name)

            if not settings.DISPATCH_ENABLED:
                settings.DISPATCH_ENABLED = True


 
class ParameterSweep(  # type:ignore
    ParameterSweepBase, dispatch.DispatchClient, serializers.Serializable
):
    """
    Create multi-dimensional parameter sweeps for a quantum system described by a
    `HilbertSpace` object.

    Parameters
    ----------
    hilbertspace:
        `HilbertSpace` object describing the quantum system of interest
    paramvals_by_name:
        Dictionary which specifies a parameter name for each set of parameter values,
        and the set of values to be used in the sweep.
    update_hilbertspace:
        function that updates the associated `hilbertspace` object with a given
        set of parameters; signature is either
        `update_hilbertspace(paramval1, paramval2, ...)`
        or
        `update_hilbertspace(self, paramval1, paramval2, ...)`
        where `self` makes the `ParameterSweep` instance available, and thereby
        dict-like access to subsystems and interaction terms
    evals_count:
        number of dressed eigenvalues/eigenstates to keep. (The number of bare
        eigenvalues/eigenstates is determined for each subsystem by `truncated_dim`.)
        (default: 20)
    subsys_update_info:
        To speed up calculations, the user may provide information that specifies which
        subsystems are being updated for each of the given parameter sweeps. This
        information is specified by a dictionary of the following form::

            {
                "<parameter name 1>": [<subsystem a>, <subsystem b>],
                "<parameter name 2>": [],
                "<parameter name 3>": None,
                ...
            }

        This indicates that 
         - changes in `<parameter name 1>` only require updates of `<subsystem a>` and 
         `<subsystem b>` while leaving other subsystems unchanged. 
         - changes in `<parameter name 2>` affect none of the subsystems while require an 
         update of the joint system.
         - changes in `<parameter name 3>` affect none of the subsystems and the joint 
         system.
    
    bare_only:
        if set to True, only bare eigendata is calculated; useful when performing a
        sweep for a single quantum system, no interaction (default: False)
    ignore_low_overlap:
        if set to False (default), bare product states and dressed eigenstates are
        identified if `|<psi_bare|psi_dressed>|^2 > 0.5`; if True,
        then identification will always take place based on which bare product state
        has the maximum overlap
    autorun:
        Determines whether to directly run the sweep or delay it until `.run()` is
        called manually. (Default: `settings.AUTORUN_SWEEP=True`)
    deepcopy:
        if set to True, the parameter sweep is run with an exact copy of the Hilbert
        space; this ensures that all parameters after the sweep are identical to
        parameters before the sweep. Note: changing global HilbertSpace or
        QuantumSystem attributes will have no effect with this option; all updates
        must be made via `<ParameterSweep>.hilbertspace[<id_str>] = ...` If
        set to False (default), updates to global instances have the expected effect.
        The HilbertSpace object and all its constituent parts are left in the state
        reached by the very final parameter update.
    num_cpus:
        number of CPU cores requested for computing the sweep
        (default value `settings.NUM_CPUS`)


    Notes
    -----
    `ParameterSweep` supports array-like access ("pre-slicing") and dict-like access.
    With dict-like access via string-keywords `<ParameterSweep>[<str>]`,
    the following data is returned:

    `"evals"` and `"evecs"`
        dressed eigenenergies and eigenstates as
        `NamedSlotsNdarray`; eigenstates are decomposed in the bare product-state basis
        of the non-interacting subsystems' eigenbases
    `"bare_evals"` and `"bare_evecs"`
        bare eigenenergies and eigenstates as `NamedSlotsNdarray`
    `"lamb"`, `"chi"`, and `"kerr"`
        dispersive energy coefficients
    `"<custom sweep>"`
        NamedSlotsNdarray for custom data generated with `add_sweep`.

    Array-like access is responsible for "pre-slicing",
    enable lookup functionality such as
    `<Sweep>[p1, p2, ...].eigensys()`
    """

    def __init__(
        self,
        hilbertspace: HilbertSpace,
        paramvals_by_name: Dict[str, ndarray],
        update_hilbertspace: Callable,
        evals_count: int = 20,
        subsys_update_info: Optional[Dict[str, Union[List[QuantumSystem], None]]] = None,
        bare_only: bool = False,
        ignore_low_overlap: bool = False,
        autorun: bool = settings.AUTORUN_SWEEP,
        deepcopy: bool = False,
        num_cpus: Optional[int] = None,
    ) -> None:
        num_cpus = num_cpus or settings.NUM_CPUS
        self._parameters = Parameters(paramvals_by_name)
        self._hilbertspace = hilbertspace
        self._evals_count = evals_count
        self._update_hilbertspace = self.set_update_func(update_hilbertspace)
        self._subsys_update_info = subsys_update_info
        self._data: Dict[str, Any] = {}
        self._bare_only = bare_only
        self._ignore_low_overlap = ignore_low_overlap
        self._deepcopy = deepcopy
        self._num_cpus = num_cpus

        self._out_of_sync = False
        self.reset_preslicing()

        dispatch.CENTRAL_DISPATCH.register("PARAMETERSWEEP_UPDATE", self)
        dispatch.CENTRAL_DISPATCH.register("HILBERTSPACE_UPDATE", self)

        global _faulty_interactionterm_warning_issued
        if (
            self.faulty_interactionterm_suspected()
            and not _faulty_interactionterm_warning_issued
        ):
            warnings.warn(
                "The interactions specified for this HilbertSpace object involve coupling operators stored as fixed "
                "matrices. This may be unintended, as the operators of quantum systems (specifically, their "
                "representation with respect to some basis) may change as a function of sweep parameters. \nFor that "
                "reason, it is recommended to use coupling operators specified as callable functions.\n",
                UserWarning,
            )
            _faulty_interactionterm_warning_issued = True

        if autorun:
            self.run()

    @property
    def tqdm_disabled(self) -> bool:
        return settings.PROGRESSBAR_DISABLED or (self._num_cpus > 1)

    def faulty_interactionterm_suspected(self) -> bool:
        """Check if any interaction terms are specified as fixed matrices"""
        for interactionterm in self._hilbertspace.interaction_list:
            for idx_operator in interactionterm.operator_list:
                if isinstance(idx_operator[1], (ndarray, Qobj, csc_matrix)):
                    return True
        return False

    def cause_dispatch(self) -> None:
        initial_parameters = tuple(paramvals[0] for paramvals in self._parameters)
        self._update_hilbertspace(self, *initial_parameters)

    @classmethod
    def deserialize(cls, iodata: "IOData") -> "StoredSweep":
        pass

    def serialize(self) -> "IOData":
        """
        Convert the content of the current class instance into IOData format.

        Returns
        -------
        IOData
        """
        initdata = {
            "paramvals_by_name": self._parameters.ordered_dict,
            "hilbertspace": self._hilbertspace,
            "evals_count": self._evals_count,
            "_data": self._data,
        }
        iodata = serializers.dict_serialize(initdata)
        iodata.typename = "StoredSweep"
        return iodata

    def run(self) -> None:
        """Create all sweep data: bare spectral data, dressed spectral data, lookup
        data and custom sweep data."""
        # generate one dispatch before temporarily disabling CENTRAL_DISPATCH
        self._out_of_sync = False
        self._out_of_sync_warning_issued = False

        self._lookup_exists = True
        if self._deepcopy:
            instance_str = dill.dumps(self.hilbertspace)
            stored_hilbertspace = dill.loads(instance_str)
            self._hilbertspace = dill.loads(instance_str)
        else:
            self.cause_dispatch()
        settings.DISPATCH_ENABLED = False

        self._data["bare_evals"], self._data["bare_evecs"] = self._bare_spectrum_sweep()
        if not self._bare_only:
            self._data["evals"], self._data["evecs"] = self._dressed_spectrum_sweep()
            self._data["dressed_indices"] = self.generate_lookup()
            (
                self._data["lamb"],
                self._data["chi"],
                self._data["kerr"],
                self._data["chi_prime"],
            ) = self._dispersive_coefficients()
        if self._deepcopy:
            self._hilbertspace = stored_hilbertspace  # restore original state
        settings.DISPATCH_ENABLED = True

    def _bare_spectrum_sweep(self) -> Tuple[NamedSlotsNdarray, NamedSlotsNdarray]:
        """
        The bare energy spectra are computed according to the following scheme.
        1. Perform a loop over all subsystems to separately obtain the bare energy
            eigenvalues and eigenstates for each subsystems.
        2. If `update_subsystem_info` is given, remove those sweeps that leave the
            subsystems fixed.
        3. If self._num_cpus > 1, parallelize.

        Returns
        -------
            NamedSlotsNdarray[<paramname1>, <paramname2>, ..., "subsys"] for evals,
            likewise for evecs;
            here, "subsys": 0, 1, ... enumerates subsystems and
        """
        bare_evals = np.empty((self.subsystem_count,), dtype=object)
        bare_evecs = np.empty((self.subsystem_count,), dtype=object)

        for subsys_index, subsystem in enumerate(self.hilbertspace):
            bare_esys = self._subsys_bare_spectrum_sweep(subsystem)
            bare_evals[subsys_index] = NamedSlotsNdarray(
                np.asarray(bare_esys[..., 0].tolist()),
                self._parameters.paramvals_by_name,
            )
            bare_evecs[subsys_index] = NamedSlotsNdarray(
                np.asarray(bare_esys[..., 1].tolist()),
                self._parameters.paramvals_by_name,
            )

        return (
            NamedSlotsNdarray(bare_evals, {"subsys": np.arange(self.subsystem_count)}),
            NamedSlotsNdarray(bare_evecs, {"subsys": np.arange(self.subsystem_count)}),
        )

    def _update_subsys_compute_esys(
        self,
        update_func: Callable,
        subsystem: QuantumSystem,
        paramval_tuple: Tuple[float],
    ) -> ndarray:
        update_func(self, *paramval_tuple)
        evals, evecs = subsystem.eigensys(evals_count=subsystem.truncated_dim)
        esys_array = np.empty(shape=(2,), dtype=object)
        esys_array[0] = evals
        esys_array[1] = evecs
        return esys_array

    def _paramnames_no_subsys_update(self, subsystem) -> List[str]:       
        if self._subsys_update_info is None:
            return []
        
        parameters_no_update = []
        for name in self.parameters.names:
            # Assume changing parameters with no update info WILL update all subsystems. 
            if name not in self._subsys_update_info.keys():
                continue

            info = self._subsys_update_info[name]

            # Changing parameters with None as update info WILL NOT update any subsystems.
            if info is None:
                parameters_no_update.append(name)
                continue

            if subsystem not in info and subsystem.id_str not in info:
                parameters_no_update.append(name)

        return parameters_no_update

    def _subsys_bare_spectrum_sweep(self, subsystem) -> ndarray:
        """

        Parameters
        ----------
        subsystem:
            subsystem for which the bare spectrum sweep is to be computed

        Returns
        -------
            multidimensional array of the format
            array[p1, p2, p3, ..., pN] = np.asarray[[evals, evecs]]
        """
        fixed_paramnames = self._paramnames_no_subsys_update(subsystem)
        reduced_parameters = self._parameters.create_reduced(fixed_paramnames)
        total_count = np.prod(reduced_parameters.counts)

        target_map = cpu_switch.get_map_method(self._num_cpus)

        with utils.InfoBar(
            "Parallel compute bare eigensys for subsystem {} [num_cpus={}]".format(
                subsystem.id_str, self._num_cpus
            ),
            self._num_cpus,
        ) as p:
            bare_eigendata = tqdm(
                target_map(
                    functools.partial(
                        self._update_subsys_compute_esys,
                        self._update_hilbertspace,
                        subsystem,
                    ),
                    itertools.product(*reduced_parameters.paramvals_list),
                ),
                total=total_count,
                desc="Bare spectra",
                leave=False,
                disable=self.tqdm_disabled,
            )

        bare_eigendata = np.asarray(list(bare_eigendata), dtype=object)
        bare_eigendata = bare_eigendata.reshape((*reduced_parameters.counts, 2))

        # Bare spectral data was only computed once for each parameter that has no
        # update effect on the subsystems. Now extend the array to reflect this
        # for the full parameter array by repeating
        for name in fixed_paramnames:
            index = self._parameters.index_by_name[name]
            param_count = self._parameters.counts[index]
            bare_eigendata = np.repeat(bare_eigendata, param_count, axis=index)

        return bare_eigendata

    def _update_and_compute_dressed_esys(
        self,
        hilbertspace: HilbertSpace,
        evals_count: int,
        update_func: Callable,
        paramindex_tuple: Tuple[int],
    ) -> ndarray:
        paramval_tuple = self._parameters[paramindex_tuple]
        update_func(self, *paramval_tuple)

        assert self._data is not None
        bare_esys: Dict[int, List[ndarray]] = {
            subsys_index: [
                self._data["bare_evals"][subsys_index][paramindex_tuple],
                self._data["bare_evecs"][subsys_index][paramindex_tuple],
            ]
            for subsys_index, _ in enumerate(self.hilbertspace)
        }

        evals, evecs = hilbertspace.eigensys(
            evals_count=evals_count, bare_esys=bare_esys  # type:ignore
        )
        esys_array = np.empty(shape=(2,), dtype=object)
        esys_array[0] = evals
        esys_array[1] = evecs
        return esys_array
    
    def _paramnames_no_joint_sys_update(self) -> List[str]:       
        if self._subsys_update_info is None:
            return []
        
        parameters_no_update = [
            name for name, info in self._subsys_update_info.items()
            if info is None
        ]

        return parameters_no_update

    def _dressed_spectrum_sweep(
        self,
    ) -> Tuple[NamedSlotsNdarray, NamedSlotsNdarray]:
        """

        Returns
        -------
            NamedSlotsNdarray[<paramname1>, <paramname2>, ...] of eigenvalues,
            likewise for eigenvectors
        """

        fixed_paramnames = self._paramnames_no_joint_sys_update()
        reduced_parameters = self._parameters.create_reduced(fixed_paramnames)

        target_map = cpu_switch.get_map_method(self._num_cpus)
        total_count = np.prod(reduced_parameters.counts)

        with utils.InfoBar(
            "Parallel compute dressed eigensys [num_cpus={}]".format(self._num_cpus),
            self._num_cpus,
        ) as p:
            spectrum_data = list(
                tqdm(
                    target_map(
                        functools.partial(
                            self._update_and_compute_dressed_esys,
                            self._hilbertspace,
                            self._evals_count,
                            self._update_hilbertspace,
                        ),
                        itertools.product(*reduced_parameters.ranges),
                    ),
                    total=total_count,
                    desc="Dressed spectrum",
                    leave=False,
                    disable=self.tqdm_disabled,
                )
            )

        spectrum_data_ndarray = np.asarray(spectrum_data, dtype=object)
        spectrum_data_ndarray = spectrum_data_ndarray.reshape(
            (*reduced_parameters.counts, 2)
        )

        # Dressed spectral data was only computed once for each parameter that has no
        # update effect on the joint system. Now extend the array to reflect this
        # for the full parameter array by repeating
        for name in fixed_paramnames:
            index = self._parameters.index_by_name[name]
            param_count = self._parameters.counts[index]
            spectrum_data_ndarray = np.repeat(spectrum_data_ndarray, param_count, axis=index)

        slotparamvals_by_name = OrderedDict(self._parameters.ordered_dict.copy())

        evals = np.asarray(spectrum_data_ndarray[..., 0].tolist())
        evecs = spectrum_data_ndarray[..., 1]

        return (
            NamedSlotsNdarray(evals, slotparamvals_by_name),
            NamedSlotsNdarray(evecs, slotparamvals_by_name),
        )

    def _sweep_function_keyword_modify(
            self, 
            sweep_function: Callable, 
            update_hilbertspace: bool
        ):
        """
        Support different keyword arguments for receiving parameters from the generator. 
        For example, those are supported keywords and the value feeded to it when iterating
         - paramindex_tuple / idx: a tuple containing multi-dimensional indices
         - paramvals_tuple / vals: a tuple containing the parameter values

        Returns
        -------
        A function for generating custom sweep with arguement (parametersweep, 
        paramindex_tuple, paramvals_tuple, **kwargs) 
        """
        arguement_name = inspect.signature(sweep_function).parameters.keys()

        def desired_func(parametersweep, paramindex_tuple, paramvals_tuple, **kwargs):
            if update_hilbertspace:
                self._update_hilbertspace(self, *paramvals_tuple)

            kwargs_to_pass = {}
            if "paramindex_tuple" in arguement_name:
                kwargs_to_pass["paramindex_tuple"] = paramindex_tuple
            if "idx" in arguement_name:
                kwargs_to_pass["idx"] = paramindex_tuple
            if "paramvals_tuple" in arguement_name:
                kwargs_to_pass["paramvals_tuple"] = paramvals_tuple
            if "vals" in arguement_name:
                kwargs_to_pass["vals"] = paramvals_tuple

            return sweep_function(parametersweep, **kwargs_to_pass, **kwargs)

        return desired_func

    def add_sweep(
        self, 
        sweep_function: Union[str, Callable], 
        sweep_name: Optional[str] = None, 
        update_hilbertspace: bool = True, 
        **kwargs
    ) -> None:
        """
        Add a new sweep to the ParameterSweep object. The generated data is
        subsequently accessible through <ParameterSweep>[<sweep_function>] or
        <ParameterSweep>[<sweep_name>]

        Parameters
        ----------
        sweep_function:
            name of a sweep function in scq.sweeps as str, or custom function (
            callable) provided by the user. When iterating the calculation of 
            sweep_function, the multi-dimensional indices will be fed to 
            sweep_function's keyword argument paramindex_tuple or idx if exist, and 
            the corresponding parameter values will be fed to paramvals_tuple or vals if 
            exist.
        sweep_name:
            if given, the generated data is stored in <ParameterSweep>[<sweep_name>]
            rather than [<sweep_name>]
        update_hilbertspace:
            if true, updated HilbertSpace object can be accessed in the sweep_funciton via
            <ParameterSweep>.hilberspace. 
        kwargs:
            keyword arguments handed over to the sweep function

        Returns
        -------
            None
        """
        if not callable(sweep_function):
            super().add_sweep(sweep_function, sweep_name, **kwargs)
            return

        if update_hilbertspace:
            if self._deepcopy:
                instance_str = dill.dumps(self.hilbertspace)
                stored_hilbertspace = dill.loads(instance_str)
                self._hilbertspace = dill.loads(instance_str)
            else:
                # warnings.warn(
                #     "Updating the original hilbertspace may cause the generated spectrum "
                #     "data outdated, potentially leading to incorrect results. "
                #     "Try initializing the ParameterSweep with arguement deepcopy = True.",
                #     Warning
                # )
                # self.cause_dispatch()
                pass
            settings.DISPATCH_ENABLED = False

        modified_func = self._sweep_function_keyword_modify(sweep_function, update_hilbertspace)
        super().add_sweep(modified_func, sweep_name, **kwargs)

        if update_hilbertspace:
            if self._deepcopy:
                self._hilbertspace = stored_hilbertspace  # restore original state
            settings.DISPATCH_ENABLED = True

    def _energies_1(self, subsys):
        bare_label = np.zeros(len(self.hilbertspace))
        bare_label[self.get_subsys_index(subsys)] = 1

        energies_all_l = np.empty(self._parameters.counts + (subsys.truncated_dim,))
        for l in range(subsys.truncated_dim):
            energies_all_l[..., l] = self[:].energy_by_bare_index(tuple(l * bare_label))
        return energies_all_l

    def _energies_2(self, subsys1, subsys2):
        bare_label1 = np.zeros(len(self.hilbertspace))
        bare_label1[self.get_subsys_index(subsys1)] = 1
        bare_label2 = np.zeros(len(self.hilbertspace))
        bare_label2[self.get_subsys_index(subsys2)] = 1

        energies_all_l1_l2 = np.empty(
            self._parameters.counts
            + (subsys1.truncated_dim,)
            + (subsys2.truncated_dim,)
        )
        for l1 in range(subsys1.truncated_dim):
            for l2 in range(subsys2.truncated_dim):
                energies_all_l1_l2[..., l1, l2] = self[:].energy_by_bare_index(
                    tuple(l1 * bare_label1 + l2 * bare_label2)
                )
        return energies_all_l1_l2

    def _dispersive_coefficients(
        self,
    ) -> Tuple[NamedSlotsNdarray, NamedSlotsNdarray, NamedSlotsNdarray, NamedSlotsNdarray]:
        energy_0 = self[:].energy_by_dressed_index(0).toarray()

        lamb_data = np.empty(self.subsystem_count, dtype=object)
        kerr_data = np.empty((self.subsystem_count, self.subsystem_count), dtype=object)
        chi_data = np.empty((self.subsystem_count, self.subsystem_count), dtype=object)
        chi_prime_data = np.empty((self.subsystem_count, self.subsystem_count), dtype=object)

        # Lamb shifts
        for subsys_index1, subsys1 in enumerate(self.hilbertspace):
            energy_subsys1_all_l1 = self._energies_1(subsys1)
            bare_energy_subsys1_all_l1 = self["bare_evals"][subsys_index1].toarray()
            lamb_subsys1_all_l1 = (
                energy_subsys1_all_l1
                - energy_0[..., None]
                - bare_energy_subsys1_all_l1
                + bare_energy_subsys1_all_l1[..., 0][..., None]
            )
            # Lamb shifts for oscillator modes
            if subsys1 in self.osc_subsys_list:
                lamb_data[subsys_index1] = NamedSlotsNdarray(
                    lamb_subsys1_all_l1[..., 1], self._parameters.paramvals_by_name
                )
            # Lamb shifts for qubit modes
            else:
                lamb_data[subsys_index1] = NamedSlotsNdarray(
                    lamb_subsys1_all_l1, self._parameters.paramvals_by_name
                )

        # Kerr and ac Stark
        for subsys_index1, subsys1 in enumerate(self.hilbertspace):
            energy_subsys1_all_l1 = self._energies_1(subsys1)
            for subsys_index2, subsys2 in enumerate(self.hilbertspace):
                energy_subsys2_all_l2 = self._energies_1(subsys2)
                energy_subsys1_subsys2_all_l1_l2 = self._energies_2(subsys1, subsys2)
                kerr_subsys1_subsys2_all_l1_l2 = (
                    energy_subsys1_subsys2_all_l1_l2
                    + energy_0[..., None, None]
                    - energy_subsys1_all_l1[..., :, None]
                    - energy_subsys2_all_l2[..., None, :]
                )

                # self-Kerr and cross-Kerr: oscillator modes
                if subsys1 in self.osc_subsys_list and subsys2 in self.osc_subsys_list:
                    if subsys1 is subsys2:
                        # oscillator self-Kerr
                        kerr_subsys1_subsys2_all_l1_l2 /= 2.0  # osc self-Kerr: 1/2
                    kerr_data[subsys_index1, subsys_index2] = NamedSlotsNdarray(
                        kerr_subsys1_subsys2_all_l1_l2[..., 1, 1],
                        self._parameters.paramvals_by_name,
                    )
                    chi_data[subsys_index1, subsys_index2] = np.asarray([])
                    chi_prime_data[subsys_index1, subsys_index2] = np.asarray([])
                # self-Kerr and cross-Kerr: qubit modes
                elif (
                    subsys1 in self.qbt_subsys_list and subsys2 in self.qbt_subsys_list
                ):
                    kerr_data[subsys_index1, subsys_index2] = NamedSlotsNdarray(
                        kerr_subsys1_subsys2_all_l1_l2,
                        self._parameters.paramvals_by_name,
                    )
                    chi_data[subsys_index1, subsys_index2] = np.asarray([])
                    chi_prime_data[subsys_index1, subsys_index2] = np.asarray([])
                # ac Stark shifts
                else:
                    if subsys1 in self.osc_subsys_list:
                        chi_data[subsys_index1, subsys_index2] = NamedSlotsNdarray(
                            kerr_subsys1_subsys2_all_l1_l2[..., 1, :],
                            self._parameters.paramvals_by_name,
                        )
                        chi_prime_data[subsys_index1, subsys_index2] = NamedSlotsNdarray(
                            kerr_subsys1_subsys2_all_l1_l2[..., 2, :]
                            - 2 * kerr_subsys1_subsys2_all_l1_l2[..., 1, :],
                            self._parameters.paramvals_by_name,
                        ) / 2

                    else:
                        chi_data[subsys_index1, subsys_index2] = NamedSlotsNdarray(
                            kerr_subsys1_subsys2_all_l1_l2[..., :, 1],
                            self._parameters.paramvals_by_name,
                        )
                        chi_prime_data[subsys_index1, subsys_index2] = NamedSlotsNdarray(
                            kerr_subsys1_subsys2_all_l1_l2[..., :, 2]
                            - 2 * kerr_subsys1_subsys2_all_l1_l2[..., :, 1],
                            self._parameters.paramvals_by_name,
                        ) / 2
                    kerr_data[subsys_index1, subsys_index2] = np.asarray([])


        sys_indices = np.arange(self.subsystem_count)
        lamb_data = NamedSlotsNdarray(lamb_data, {"subsys": sys_indices})
        kerr_data = NamedSlotsNdarray(
            kerr_data, {"subsys1": sys_indices, "subsys2": sys_indices}
        )
        chi_data = NamedSlotsNdarray(
            chi_data, {"subsys1": sys_indices, "subsys2": sys_indices}
        )
        chi_prime_data = NamedSlotsNdarray(
            chi_prime_data, {"subsys1": sys_indices, "subsys2": sys_indices}
        )

        return lamb_data, chi_data, kerr_data, chi_prime_data


class StoredSweep(
    ParameterSweepBase, dispatch.DispatchClient, serializers.Serializable
):
    _parameters = descriptors.WatchedProperty(Parameters, "PARAMETERSWEEP_UPDATE")
    _evals_count = descriptors.WatchedProperty(int, "PARAMETERSWEEP_UPDATE")
    _data = descriptors.WatchedProperty(Dict[str, ndarray], "PARAMETERSWEEP_UPDATE")
    _hilbertspace: HilbertSpace

    def __init__(
        self,
        paramvals_by_name: Dict[str, ndarray],
        hilbertspace: HilbertSpace,
        evals_count: int,
        _data,
    ) -> None:
        self._lookup_exists = True
        self._parameters = Parameters(paramvals_by_name)
        self._hilbertspace = hilbertspace
        self._evals_count = evals_count
        self._data = _data

        self._out_of_sync = False
        self._current_param_indices: NpIndices = slice(None, None, None)

    @classmethod
    def deserialize(cls, iodata: "IOData") -> "StoredSweep":
        """
        Take the given IOData and return an instance of the described class, initialized
        with the data stored in io_data.

        Parameters
        ----------
        iodata: IOData

        Returns
        -------
        StoredSweep
        """
        return StoredSweep(**iodata.as_kwargs())

    def serialize(self) -> "IOData":
        pass

    def get_hilbertspace(self) -> HilbertSpace:
        return self.hilbertspace

    def new_sweep(
        self,
        paramvals_by_name: Dict[str, ndarray],
        update_hilbertspace: Callable,
        evals_count: int = 6,
        subsys_update_info: Optional[Dict[str, List[QuantumSystem]]] = None,
        autorun: bool = settings.AUTORUN_SWEEP,
        num_cpus: Optional[int] = None,
    ) -> ParameterSweep:
        return ParameterSweep(
            self.hilbertspace,
            paramvals_by_name,
            update_hilbertspace,
            evals_count=evals_count,
            subsys_update_info=subsys_update_info,
            autorun=autorun,
            num_cpus=num_cpus,
        )


def generator(sweep: "ParameterSweepBase", func: Callable, **kwargs) -> np.ndarray:
    """Method for computing custom data as a function of the external parameter,
    calculated via the function `func`.

    Parameters
    ----------
    sweep:
        ParameterSweep object containing HilbertSpace and spectral information
    func:
        signature: `func(parametersweep, paramindex_tuple, paramvals_tuple,
        **kwargs)`, specifies how to calculate the data for a single choice of
        parameter(s)
    **kwargs:
        keyword arguments to be included in func

    Returns
    -------
        array of custom data
    """
    # obtain reduced parameters from pre-slicing info
    reduced_parameters = sweep._parameters.create_sliced(
        sweep._current_param_indices, remove_fixed=False
    )
    total_count = np.prod(reduced_parameters.counts)

    def func_effective(paramindex_tuple: Tuple[int], params, **kw) -> Any:
        paramvals_tuple = params[paramindex_tuple]
        return func(
            sweep,
            paramindex_tuple=paramindex_tuple,
            paramvals_tuple=paramvals_tuple,
            **kw,
        )

    if hasattr(func, "__name__"):
        func_name = func.__name__
    else:
        func_name = ""

    data_array = list(
        tqdm(
            map(
                functools.partial(
                    func_effective,
                    params=reduced_parameters,
                    **kwargs,
                ),
                itertools.product(*reduced_parameters.ranges),
            ),
            total=total_count,
            desc=f"sweeping {func_name}",
            leave=False,
            disable=settings.PROGRESSBAR_DISABLED,
        )
    )
    element_shape: Tuple[int, ...] = tuple()
    if isinstance(data_array[0], np.ndarray | Qobj):
        element_shape = data_array[0].shape

    data_ndarray = np.asarray(data_array)
    return NamedSlotsNdarray(
        data_ndarray.reshape(reduced_parameters.counts + element_shape),
        reduced_parameters.paramvals_by_name,
    )<|MERGE_RESOLUTION|>--- conflicted
+++ resolved
@@ -12,10 +12,6 @@
 
 import copy
 import dill
-<<<<<<< HEAD
-import dill
-=======
->>>>>>> 8d06bd45
 import functools
 import inspect
 import itertools
