--- conflicted
+++ resolved
@@ -20,11 +20,7 @@
 import matplotlib as mpl
 import numpy as np
 import scipy as sp
-<<<<<<< HEAD
 import qutip as qt
-import scipy.constants
-=======
->>>>>>> 4aa1474a
 
 from matplotlib.axes import Axes
 from matplotlib.figure import Figure
