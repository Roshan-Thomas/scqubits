--- conflicted
+++ resolved
@@ -179,7 +179,7 @@
             system_hierarchy != [] and number_of_lists_in_list(system_hierarchy) > 0
         )
 
-        if len(self.var_categories_list) == 1 and self.ext_basis == "harmonic":
+        if len(self.var_categories_list) == 1:
             self.type_of_matrices = "dense"
         else:
             self.type_of_matrices = "sparse"
@@ -2316,7 +2316,6 @@
         Returns the plot of the probability density of the wave function in the
         requested variables for the current Circuit instance.
 
-<<<<<<< HEAD
         Parameters
         ----------
         which:
@@ -2338,10 +2337,6 @@
         if eigensys is None:
             evals_count = 6 if which < 6 else which
             _, wfs = self.eigensys(evals_count=which + 1)
-=======
-        if len(self.var_categories_list) == 1:
-            self.type_of_matrices = "dense"
->>>>>>> 2aab0a14
         else:
             _, wfs = eigensys
 
