# circuit.py
#
# This file is part of scqubits: a Python package for superconducting qubits,
# Quantum 5, 583 (2021). https://quantum-journal.org/papers/q-2021-11-17-583/
#
#    Copyright (c) 2019 and later, Jens Koch and Peter Groszkowski
#    All rights reserved.
#
#    This source code is licensed under the BSD-style license found in the
#    LICENSE file in the root directory of this source tree.
############################################################################

import copy
import re
import warnings
from typing import Any, Dict, List, Optional, Tuple, Union

import numpy as np
import sympy as sm
from numpy import ndarray
from sympy import latex

try:
    from IPython.display import Latex, display
except ImportError:
    _HAS_IPYTHON = False
else:
    _HAS_IPYTHON = True

import scqubits.core.discretization as discretization
import scqubits.core.central_dispatch as dispatch
import scqubits.core.qubit_base as base
import scqubits.io_utils.fileio_serializers as serializers

from scqubits import settings
from scqubits.core.circuit_utils import (
    get_trailing_number,
    is_potential_term,
)
from scqubits.core.symbolic_circuit import Branch, SymbolicCircuit
from scqubits.io_utils.fileio import IOData
from scqubits.io_utils.fileio_serializers import dict_serialize
from scqubits.utils.misc import (
    flatten_list,
    number_of_lists_in_list,
)

import dill

from scqubits.core.circuit_routines import CircuitRoutines
from scqubits.core.circuit_noise import NoisyCircuit


class Subsystem(
    CircuitRoutines,
    base.QubitBaseClass,
    serializers.Serializable,
    dispatch.DispatchClient,
    NoisyCircuit,
):
    """
    Defines a subsystem for a circuit, which can further be used recursively to define
    subsystems within subsystem.

    Parameters
    ----------
    parent: Subsystem
        the instance under which the new subsystem is defined.
    hamiltonian_symbolic: sm.Expr
        The symbolic expression which defines the Hamiltonian for the new subsystem
    system_hierarchy: Optional[List], optional
        Defines the hierarchy of the new subsystem, is set to None when hierarchical
        diagonalization is not required. by default None
    subsystem_trunc_dims: Optional[List], optional
        Defines the truncated dimensions for the subsystems inside the current
        subsystem, is set to None when hierarchical diagonalization is not required,
        by default `None`
    truncated_dim: Optional[int], optional
        sets the truncated dimension for the current subsystem, set to 10 by default.
    """

    # switch used in protecting the class from erroneous addition of new attributes
    _frozen = False

    def __init__(
        self,
        parent: "Subsystem",
        hamiltonian_symbolic: sm.Expr,
        system_hierarchy: Optional[List] = None,
        subsystem_trunc_dims: Optional[List] = None,
        truncated_dim: Optional[int] = 10,
    ):
        base.QuantumSystem.__init__(self, id_str=None)

        self.system_hierarchy = system_hierarchy
        self.truncated_dim = truncated_dim
        self.subsystem_trunc_dims = subsystem_trunc_dims

        self.is_child = True
        self.parent = parent
        self.hamiltonian_symbolic = hamiltonian_symbolic
        self._default_grid_phi = self.parent._default_grid_phi

        self.junction_potential = None
        self._H_LC_str_harmonic = None

        self._make_property(
            "ext_basis", getattr(self.parent, "ext_basis"), "update_ext_basis"
        )
        self.external_fluxes = [
            var
            for var in self.parent.external_fluxes
            if var in self.hamiltonian_symbolic.free_symbols
        ]
        self.offset_charges = [
            var
            for var in self.parent.offset_charges
            if var in self.hamiltonian_symbolic.free_symbols
        ]
        self.symbolic_params = {
            var: self.parent.symbolic_params[var]
            for var in self.parent.symbolic_params
            if var in self.hamiltonian_symbolic.free_symbols
        }

        self.var_categories_list: List[int] = []
        cutoffs: List[int] = []
        for var_name in self.operator_names_in_hamiltonian_symbolic():
            var_index = get_trailing_number(var_name)
            if var_index not in self.var_categories_list and var_index is not None:
                self.var_categories_list.append(var_index)
                cutoffs += [self.parent.cutoffs_dict()[var_index]]

        self.var_categories_list.sort()

        self.var_categories: Dict[str, List[int]] = {}
        for var_type in self.parent.var_categories:
            self.var_categories[var_type] = [
                var_index
                for var_index in self.parent.var_categories[var_type]
                if var_index in self.var_categories_list
            ]

        self.cutoff_names: List[str] = []
        for var_type in self.var_categories.keys():
            if var_type == "periodic":
                for var_index in self.var_categories["periodic"]:
                    self.cutoff_names.append(f"cutoff_n_{var_index}")
            if var_type == "extended":
                for var_index in self.var_categories["extended"]:
                    self.cutoff_names.append(f"cutoff_ext_{var_index}")

        self.discretized_phi_range: Dict[int, Tuple[float]] = {
            idx: self.parent.discretized_phi_range[idx]
            for idx in self.parent.discretized_phi_range
            if idx in self.var_categories_list
        }

        # storing the potential terms separately
        # and bringing the potential into the same form as for the class Circuit
        potential_symbolic = 0 * sm.symbols("x")
        for term in self.hamiltonian_symbolic.as_ordered_terms():
            if is_potential_term(term):
                potential_symbolic += term
        for i in self.var_categories_list:
            potential_symbolic = (
                potential_symbolic.replace(
                    sm.symbols(f"cosθ{i}"), sm.cos(1.0 * sm.symbols(f"θ{i}"))
                )
                .replace(sm.symbols(f"sinθ{i}"), sm.sin(1.0 * sm.symbols(f"θ{i}")))
                .subs(sm.symbols("I"), 1 / (2 * np.pi))
            )

        self.potential_symbolic = potential_symbolic

        self.hierarchical_diagonalization: bool = (
            system_hierarchy != [] and number_of_lists_in_list(system_hierarchy) > 0
        )

        if len(self.var_categories_list) == 1 and self.ext_basis == "harmonic":
            self.type_of_matrices = "dense"
        else:
            self.type_of_matrices = "sparse"

        # needs to be included to make sure that plot_evals_vs_paramvals works
        self._init_params = []

        # attributes for purely harmonic
        self.normal_mode_freqs = []

        self._configure()
        self._frozen = True

    # def __deepcopy__(self, memo):
    #     cls = self.__class__
    #     result = cls.__new__(cls)
    #     memo[id(self)] = result
    #     for k, v in self.__dict__.items():
    #         result._frozen = False
    #         setattr(result, k, copy.deepcopy(v, memo))
    #         result._frozen = True
    #     return result
    def __deepcopy__(self, memo):
        pickle_dump = dill.dumps(self)
        pickle_load = dill.loads(pickle_dump)
        return pickle_load

    def _configure(self) -> None:
        """
        Function which is used to initiate the subsystem instance.
        """
        self._frozen = False
        for idx, param in enumerate(self.symbolic_params):
            self._make_property(
                param.name, getattr(self.parent, param.name), "update_param_vars"
            )

        # getting attributes from parent
        for flux in self.external_fluxes:
            self._make_property(
                flux.name,
                getattr(self.parent, flux.name),
                "update_external_flux_or_charge",
            )
        for offset_charge in self.offset_charges:
            self._make_property(
                offset_charge.name,
                getattr(self.parent, offset_charge.name),
                "update_external_flux_or_charge",
            )

        for cutoff_str in self.cutoff_names:
            self._make_property(
                cutoff_str, getattr(self.parent, cutoff_str), "update_cutoffs"
            )
        # if subsystem hamiltonian is purely harmonic
        if self._is_expression_purely_harmonic(self.hamiltonian_symbolic):
            self.is_purely_harmonic = True
            self._ext_basis = (
                "harmonic"  # using harmonic oscillator basis for purely harmonic
            )
            self._diagonalize_purely_harmonic_hamiltonian()
        else:
            self.is_purely_harmonic = False
        # self.is_purely_harmonic = False

        # Creating the attributes for purely harmonic circuits
        if (
            isinstance(self, Circuit) and self.parent.is_purely_harmonic
        ):  # assuming that the parent has only extended variables and are ordered
            # starting from 1, 2, 3, ...
            self.is_purely_harmonic = self.parent.is_purely_harmonic
            self.normal_mode_freqs = self.parent.normal_mode_freqs[
                [var_idx - 1 for var_idx in self.var_categories["extended"]]
            ]

        self._set_vars()

        self.generate_hamiltonian_sym_for_numerics()

        if self.hierarchical_diagonalization:
            # attribute to note updated subsystem indices
            self.affected_subsystem_indices = []

            self.generate_subsystems()
            self.update_interactions()
            self._check_truncation_indices()
            self.operators_by_name = self.set_operators()
            self.affected_subsystem_indices = list(range(len(self.subsystems)))
        else:
            self.operators_by_name = self.set_operators()

        if self.hierarchical_diagonalization:
            self._out_of_sync = False  # for use with CentralDispatch
            dispatch.CENTRAL_DISPATCH.register("CIRCUIT_UPDATE", self)
        self._frozen = True


class Circuit(
    CircuitRoutines,
    base.QubitBaseClass,
    serializers.Serializable,
    dispatch.DispatchClient,
    NoisyCircuit,
):
    """
    Class for analysis of custom superconducting circuits.

    Parameters
    ----------
    input_string: str
        String describing the number of nodes and branches connecting then along
        with their parameters
    from_file: bool
        Set to True by default, when a file name should be provided to
        `input_string`, else the circuit graph description in YAML should be
        provided as a string.
    basis_completion: str
        either "heuristic" or "canonical", defines the matrix used for completing the
        transformation matrix. Sometimes used to change the variable transformation
        to result in a simpler symbolic Hamiltonian, by default "heuristic"
    ext_basis: str
        can be "discretized" or "harmonic" which chooses whether to use discretized
        phi or harmonic oscillator basis for extended variables,
        by default "discretized"
    is_flux_dynamic: bool
        set to False by default. Indicates if the flux allocation is done by assuming
        that flux is time dependent. When set to True, it disables the option to change
        the closure branches.
    initiate_sym_calc: bool
        attribute to initiate Circuit instance, by default `True`
    truncated_dim: Optional[int]
        truncated dimension if the user wants to use this circuit instance in
        HilbertSpace, by default `None`
    """

    # switch used in protecting the class from erroneous addition of new attributes
    _frozen = False

    def __init__(
        self,
        input_string: str,
        from_file: bool = True,
        basis_completion="heuristic",
        ext_basis: str = "discretized",
        is_flux_dynamic: bool = False,
        initiate_sym_calc: bool = True,
        truncated_dim: int = None,
        symbolic_param_dict: Dict[str, float] = None,
        symbolic_hamiltonian: sm.Expr = None,
    ):
        if not symbolic_hamiltonian:
            self.from_yaml(
                input_string=input_string,
                from_file=from_file,
                basis_completion=basis_completion,
                ext_basis=ext_basis,
                is_flux_dynamic=is_flux_dynamic,
                initiate_sym_calc=initiate_sym_calc,
                truncated_dim=truncated_dim,
            )

        else:
            self.from_symbolic_hamiltonian(
                symbolic_hamiltonian=symbolic_hamiltonian,
                symbolic_param_dict=symbolic_param_dict,
                initiate_sym_calc=initiate_sym_calc,
                truncated_dim=truncated_dim,
                ext_basis=ext_basis,
            )

    # def __deepcopy__(self, memo):
    #     cls = self.__class__
    #     result = cls.__new__(cls)
    #     memo[id(self)] = result
    #     for k, v in self.__dict__.items():
    #         result._frozen = False
    #         setattr(result, k, copy.deepcopy(v, memo))
    #         result._frozen = True
    #     return result

    def __deepcopy__(self, memo):
        pickle_dump = dill.dumps(self)
        pickle_load = dill.loads(pickle_dump)
        return pickle_load

    def from_symbolic_hamiltonian(
        self,
        symbolic_hamiltonian: sm.Expr,
        symbolic_param_dict: Dict[str, float],
        initiate_sym_calc: bool,
        truncated_dim: int,
        ext_basis: str,
    ):
        base.QuantumSystem.__init__(self, id_str=None)

        self.hamiltonian_symbolic = symbolic_hamiltonian

        self.symbolic_params = {}
        for param_str in symbolic_param_dict:
            self.symbolic_params[sm.symbols(param_str)] = symbolic_param_dict[param_str]

        sm.init_printing(pretty_print=False, order="none")
        self.is_child = False

        self._make_property("ext_basis", ext_basis, "update_ext_basis")
        self.truncated_dim: int = truncated_dim
        self.system_hierarchy: list = None
        self.subsystem_trunc_dims: list = None
        self.operators_by_name = None

        self.discretized_phi_range: Dict[int, Tuple[float, float]] = {}
        self.cutoff_names: List[str] = []

        # setting default grids for plotting
        self._default_grid_phi: discretization.Grid1d = discretization.Grid1d(
            -6 * np.pi, 6 * np.pi, 200
        )

        self.type_of_matrices: str = (
            "sparse"  # type of matrices used to construct the operators
        )

        # needs to be included to make sure that plot_evals_vs_paramvals works
        self._init_params = []
        self._out_of_sync = False  # for use with CentralDispatch
        self._user_changed_parameter = (
            False  # to track parameter changes in the circuit
        )

        if initiate_sym_calc:
            self.configure()
        self._frozen = True
        dispatch.CENTRAL_DISPATCH.register("CIRCUIT_UPDATE", self)

    def from_yaml(
        self,
        input_string: str,
        from_file: bool = True,
        basis_completion="heuristic",
        ext_basis: str = "discretized",
        is_flux_dynamic: bool = False,
        initiate_sym_calc: bool = True,
        truncated_dim: int = None,
    ):
        """
        Wrapper to Circuit __init__ to create a class instance. This is deprecated and
        will not be supported in future releases.

        Parameters
        ----------
        input_string:
            String describing the number of nodes and branches connecting then along
            with their parameters
        from_file:
            Set to True by default, when a file name should be provided to
            `input_string`, else the circuit graph description in YAML should be
            provided as a string.
        basis_completion:
            either "heuristic" or "canonical", defines the matrix used for completing
            the transformation matrix. Sometimes used to change the variable
            transformation to result in a simpler symbolic Hamiltonian, by default
            "heuristic"
        ext_basis:
            can be "discretized" or "harmonic" which chooses whether to use discretized
            phi or harmonic oscillator basis for extended variables,
            by default "discretized"
        initiate_sym_calc:
            attribute to initiate Circuit instance, by default `True`
        truncated_dim:
            truncated dimension if the user wants to use this circuit instance in
            HilbertSpace, by default `None`
        is_flux_dynamic: bool
            set to False by default. Indicates if the flux allocation is done by assuming that flux is time dependent. When set to True, it disables the
            option to change the closure branches.
        """
        # warnings.warn(
        #     "Initializing Circuit instances with `from_yaml` will not be "
        #     "supported in the future. Use `Circuit` to initialize a Circuit instance.",
        #     np.VisibleDeprecationWarning,
        # )
        base.QuantumSystem.__init__(self, id_str=None)
        if basis_completion not in ["heuristic", "canonical"]:
            raise Exception(
                "Invalid choice for basis_completion: must be 'heuristic' or "
                "'canonical'."
            )

        symbolic_circuit = SymbolicCircuit.from_yaml(
            input_string,
            from_file=from_file,
            basis_completion=basis_completion,
            initiate_sym_calc=True,
            is_flux_dynamic=is_flux_dynamic,
        )

        sm.init_printing(pretty_print=False, order="none")
        self.is_child = False
        self.symbolic_circuit: SymbolicCircuit = symbolic_circuit

        self._make_property("ext_basis", ext_basis, "update_ext_basis")
        self.truncated_dim: int = truncated_dim
        self.system_hierarchy: list = None
        self.subsystem_trunc_dims: list = None
        self.operators_by_name = None

        self.discretized_phi_range: Dict[int, Tuple[float, float]] = {}
        self.cutoff_names: List[str] = []

        # setting default grids for plotting
        self._default_grid_phi: discretization.Grid1d = discretization.Grid1d(
            -6 * np.pi, 6 * np.pi, 200
        )

        self.type_of_matrices: str = (
            "sparse"  # type of matrices used to construct the operators
        )
        # copying all the required attributes
        required_attributes = [
            "branches",
            "closure_branches",
            "external_fluxes",
            "ground_node",
            "hamiltonian_symbolic",
            "input_string",
            "is_grounded",
            "lagrangian_node_vars",
            "lagrangian_symbolic",
            "nodes",
            "offset_charges",
            "potential_symbolic",
            "potential_node_vars",
            "symbolic_params",
            "transformation_matrix",
            "var_categories",
        ]
        for attr in required_attributes:
            setattr(self, attr, getattr(self.symbolic_circuit, attr))

        # needs to be included to make sure that plot_evals_vs_paramvals works
        self._init_params = []
        self._out_of_sync = False  # for use with CentralDispatch
        self._user_changed_parameter = (
            False  # to track parameter changes in the circuit
        )

        if initiate_sym_calc:
            self.configure()
        self._frozen = True
        dispatch.CENTRAL_DISPATCH.register("CIRCUIT_UPDATE", self)

    def __setattr__(self, name, value):
        if not self._frozen or name in dir(self):
            super().__setattr__(name, value)
        else:
            raise Exception(f"Creating new attributes is disabled [{name}, {value}].")

    def set_discretized_phi_range(
        self, var_indices: Tuple[int], phi_range: Tuple[float]
    ) -> None:
        """
        Sets the flux range for discretized phi basis when ext_basis is set to
        'discretized'.

        Parameters
        ----------
        var_indices:
            list of var_indices whose range needs to be changed
        phi_range:
            The desired range for each of the discretized phi variables
        """
        if self.ext_basis != "discretized":
            raise Exception(
                "Discretized phi range is only used when ext_basis is set to "
                "'discretized'."
            )
        for var_index in var_indices:
            if var_index not in self.var_categories["extended"]:
                raise Exception(
                    f"Variable with index {var_index} is not an extended variable."
                )
            self.discretized_phi_range[var_index] = phi_range
        self.operators_by_name = self.set_operators()

    def dict_for_serialization(self):
        # setting the __init__params attribute
        modified_attrib_keys = (
            [param.name for param in self.symbolic_params]
            + [flux.name for flux in self.external_fluxes]
            + [offset_charge.name for offset_charge in self.offset_charges]
            + self.cutoff_names
            + ["system_hierarchy", "subsystem_trunc_dims", "transformation_matrix"]
        )
        modified_attrib_dict = {key: getattr(self, key) for key in modified_attrib_keys}
        init_params_dict = {}
        init_params_list = ["ext_basis", "input_string", "truncated_dim"]

        for param in init_params_list:
            init_params_dict[param] = getattr(self, param)
        init_params_dict["from_file"] = False
        init_params_dict["basis_completion"] = self.symbolic_circuit.basis_completion

        # storing which branches are used for closure_branches
        closure_branches_data = []
        for branch in self.closure_branches:  # store symbolic param as string
            branch_params = branch.parameters.copy()
            for param in branch_params:
                if isinstance(branch_params[param], sm.Symbol):
                    branch_params[param] = branch_params[param].name
            branch_data = [
                branch.nodes[0].index,
                branch.nodes[1].index,
                branch.type,
                branch_params,
            ]
            closure_branches_data.append(branch_data)
        modified_attrib_dict["closure_branches_data"] = closure_branches_data

        init_params_dict["_modified_attributes"] = modified_attrib_dict
        return init_params_dict

    def serialize(self):
        iodata = dict_serialize(self.dict_for_serialization())
        iodata.typename = type(self).__name__
        return iodata

    @classmethod
    def deserialize(cls, iodata: "IOData") -> "Circuit":
        """
        Take the given IOData and return an instance of the described class, initialized
        with the data stored in io_data.

        Parameters
        ----------
        iodata:

        Returns
        -------
            Circuit instance
        """
        init_params = iodata.as_kwargs()
        _modified_attributes = init_params.pop("_modified_attributes")

        circuit = cls(**init_params)

        closure_branches = [
            circuit._find_branch(*branch_data)
            for branch_data in _modified_attributes["closure_branches_data"]
        ]
        del _modified_attributes["closure_branches_data"]

        # removing parameters that are not defined
        configure_attribs = [
            # "transformation_matrix",
            "system_hierarchy",
            "subsystem_trunc_dims",
        ]
        configure_attribs = [
            attrib for attrib in configure_attribs if attrib in _modified_attributes
        ]

        circuit.configure(
            closure_branches=closure_branches,
            **{key: _modified_attributes[key] for key in configure_attribs},
        )
        # modifying the attributes if necessary
        for attrib in _modified_attributes:
            if attrib not in configure_attribs:
                setattr(circuit, "_" + attrib, _modified_attributes[attrib])
        if circuit.hierarchical_diagonalization:
            circuit.generate_subsystems()
            circuit.update_interactions()
        return circuit

    def _find_branch(
        self, node_id_1: int, node_id_2: int, branch_type: str, branch_params: dict
    ):
        for branch in self.symbolic_circuit.branches:
            branch_node_ids = [node.index for node in branch.nodes]
            branch_params_circ = branch.parameters.copy()
            for param in branch_params_circ:
                if isinstance(branch_params_circ[param], sm.Symbol):
                    branch_params_circ[param] = branch_params_circ[param].name
            if node_id_1 not in branch_node_ids or node_id_2 not in branch_node_ids:
                continue
            if branch.type != branch_type:
                continue
            if branch_params != branch_params_circ:
                continue
            return branch
        return None

    @staticmethod
    def default_params() -> Dict[str, Any]:
        return {}

    def __repr__(self) -> str:
        return self._id_str

    def _clear_unnecessary_attribs(self):
        """
        Clear all the attributes which are not part of the circuit description
        """
        necessary_attrib_names = (
            self.cutoff_names
            + [flux_symbol.name for flux_symbol in self.external_fluxes]
            + [
                offset_charge_symbol.name
                for offset_charge_symbol in self.offset_charges
            ]
            + ["cutoff_names"]
        )
        attrib_keys = list(self.__dict__.keys()).copy()
        for attrib in attrib_keys:
            if attrib[1:] not in necessary_attrib_names:
                if (
                    "cutoff_n_" in attrib
                    or "Φ" in attrib
                    or "cutoff_ext_" in attrib
                    or attrib[1:3] == "ng"
                ):
                    delattr(self, attrib)

    def update(self):
        """
        Syncs all the parameters of the subsystems with the current Circuit instance.
        """
        if not self._out_of_sync and not self._user_changed_parameter:
            return None

        self._perform_internal_updates()
        self._set_sync_status_to_True()
        self._user_changed_parameter = False

    def _perform_internal_updates(self):
        # if purely harmonic the circuit attributes should change
        if self._user_changed_parameter:
            self._regenerate_sym_hamiltonian()
            if self.is_purely_harmonic and isinstance(self, Circuit):
                self.potential_symbolic = self.symbolic_circuit.potential_symbolic
                self.transformation_matrix = self.symbolic_circuit.transformation_matrix
                self.normal_mode_freqs = self.symbolic_circuit.normal_mode_freqs

            if self.hierarchical_diagonalization:
                self.generate_subsystems()
                self.affected_subsystem_indices = list(range(len(self.subsystems)))

            self.operators_by_name = self.set_operators()

        if self.hierarchical_diagonalization:
            for subsys_index in self.affected_subsystem_indices:
                self.subsystems[subsys_index].sync_parameters_with_parent()
                if self.subsystems[subsys_index].hierarchical_diagonalization:
<<<<<<< HEAD
                    self.subsystems[subsys_index].update_interactions()
=======
                    self.subsystems[subsys_index].build_hilbertspace()
            self.update_interactions()
>>>>>>> 14654cdf

    def configure(
        self,
        transformation_matrix: ndarray = None,
        system_hierarchy: list = None,
        subsystem_trunc_dims: list = None,
        closure_branches: List[Branch] = None,
    ):
        """
        Method which re-initializes a circuit instance to update, hierarchical
        diagonalization parameters or closure branches or the variable transformation
        used to describe the circuit.

        Parameters
        ----------
        transformation_matrix:
            A user defined variable transformation which has the dimensions of the
            number nodes (not counting the ground node), by default `None`
        system_hierarchy:
            A list of lists which is provided by the user to define subsystems,
            by default `None`
        subsystem_trunc_dims:
            dict object which can be generated for a specific system_hierarchy using the
            method `truncation_template`, by default `None`
        closure_branches:
            List of branches where external flux variables will be specified, by default
            `None` which then chooses closure branches by an internally generated
            spanning tree. For this option, Circuit should be initialized with `is_flux_dynamic` set to False.

        Raises
        ------
        Exception
            When system_hierarchy is set and subsystem_trunc_dims is not set.
        Exception
            When closure_branches is set and the Circuit instance is initialized with the setting
            `is_flux_dynamic=True`.
        """

        old_system_hierarchy = self.system_hierarchy
        old_subsystem_trunc_dims = self.subsystem_trunc_dims
        if hasattr(self, "symbolic_circuit"):
            old_transformation_matrix = self.transformation_matrix
            old_closure_branches = (
                self.closure_branches
                if not self.symbolic_circuit.is_flux_dynamic
                else None
            )
        try:
            if hasattr(self, "symbolic_circuit"):
                self._configure(
                    transformation_matrix=transformation_matrix,
                    system_hierarchy=system_hierarchy,
                    subsystem_trunc_dims=subsystem_trunc_dims,
                    closure_branches=closure_branches,
                )
            else:
                self._configure_sym_hamiltonian(
                    system_hierarchy=system_hierarchy,
                    subsystem_trunc_dims=subsystem_trunc_dims,
                )
        except:
            # resetting the necessary attributes
            self.system_hierarchy = old_system_hierarchy
            self.subsystem_trunc_dims = old_subsystem_trunc_dims
            if hasattr(self, "symbolic_circuit"):
                self.transformation_matrix = old_transformation_matrix
                self.closure_branches = old_closure_branches
            # Calling configure
            if hasattr(self, "symbolic_circuit"):
                self._configure(
                    transformation_matrix=old_transformation_matrix,
                    system_hierarchy=old_system_hierarchy,
                    subsystem_trunc_dims=old_subsystem_trunc_dims,
                    closure_branches=old_closure_branches,
                )
            else:
                self._configure_sym_hamiltonian(
                    system_hierarchy=old_system_hierarchy,
                    subsystem_trunc_dims=old_subsystem_trunc_dims,
                )
            raise Exception("Configure failed due to incorrect parameters.")

    def _read_symbolic_hamiltonian(
        self, symbolic_hamiltonian: sm.Expr
    ) -> Tuple[List[sm.Expr], List[sm.Expr], Dict[str, List[int]]]:
        free_symbols = symbolic_hamiltonian.free_symbols
        external_fluxes = []
        offset_charges = []
        var_categories = {"periodic": [], "extended": [], "free": [], "frozen": []}
        for var_sym in free_symbols:
            if re.match(r"^ng\d+$", var_sym.name):
                offset_charges.append(var_sym)
            if re.match(r"^Φ\d+$", var_sym.name):
                external_fluxes.append(var_sym)
            if re.match(r"^n\d+$", var_sym.name):
                var_index = get_trailing_number(var_sym.name)
                var_categories["periodic"].append(var_index)
            if re.match(r"^Q\d+$", var_sym.name):
                var_index = get_trailing_number(var_sym.name)
                var_categories["extended"].append(var_index)
        return external_fluxes, offset_charges, var_categories

    def _configure_sym_hamiltonian(
        self, system_hierarchy: list = None, subsystem_trunc_dims: list = None
    ):
        """
        Method which re-initializes a circuit instance to update, hierarchical
        diagonalization parameters or closure branches or the variable transformation
        used to describe the circuit.

        Parameters
        ----------
        system_hierarchy:
            A list of lists which is provided by the user to define subsystems,
            by default `None`
        subsystem_trunc_dims:
            dict object which can be generated for a specific system_hierarchy using the
            method `truncation_template`, by default `None`

        Raises
        ------
        Exception
            when system_hierarchy is set and subsystem_trunc_dims is not set.
        """
        self._frozen = False
        system_hierarchy = system_hierarchy or self.system_hierarchy
        subsystem_trunc_dims = subsystem_trunc_dims or self.subsystem_trunc_dims

        self.hierarchical_diagonalization = (
            True if system_hierarchy is not None else False
        )

        self.is_purely_harmonic = self._is_expression_purely_harmonic(
            self.hamiltonian_symbolic
        )

        (
            self.external_fluxes,
            self.offset_charges,
            self.var_categories,
        ) = self._read_symbolic_hamiltonian(self.hamiltonian_symbolic)

        if self.is_purely_harmonic:
            self.normal_mode_freqs = self.symbolic_circuit.normal_mode_freqs
            if self.ext_basis != "harmonic":
                warnings.warn(
                    "Purely harmonic circuits need ext_basis to be set to 'harmonic'"
                )
                self.ext_basis = "harmonic"

        # initiating the class properties
        if not hasattr(self, "cutoff_names"):
            self.cutoff_names = []
        for var_type in self.var_categories.keys():
            if var_type == "periodic":
                for idx, var_index in enumerate(self.var_categories["periodic"]):
                    if not hasattr(self, f"_cutoff_n_{var_index}"):
                        self._make_property(
                            f"cutoff_n_{var_index}", 5, "update_cutoffs"
                        )
                        self.cutoff_names.append(f"cutoff_n_{var_index}")
            if var_type == "extended":
                for idx, var_index in enumerate(self.var_categories["extended"]):
                    if not hasattr(self, f"_cutoff_ext_{var_index}"):
                        self._make_property(
                            f"cutoff_ext_{var_index}", 30, "update_cutoffs"
                        )
                        self.cutoff_names.append(f"cutoff_ext_{var_index}")

        self.var_categories_list = flatten_list(list(self.var_categories.values()))

        # default values for the parameters
        for idx, param in enumerate(self.symbolic_params):
            if not hasattr(self, param.name):
                self._make_property(
                    param.name, self.symbolic_params[param], "update_param_vars"
                )
        # setting the ranges for flux ranges used for discrete phi vars
        for var_index in self.var_categories["extended"]:
            if var_index not in self.discretized_phi_range:
                self.discretized_phi_range[var_index] = (-6 * np.pi, 6 * np.pi)
        # external flux vars
        for flux in self.external_fluxes:
            # setting the default to zero external flux
            if not hasattr(self, flux.name):
                self._make_property(flux.name, 0.0, "update_external_flux_or_charge")
        # offset charges
        for offset_charge in self.offset_charges:
            # default to zero offset charge
            if not hasattr(self, offset_charge.name):
                self._make_property(
                    offset_charge.name, 0.0, "update_external_flux_or_charge"
                )

        # changing the matrix type if necessary
        if (
            len(flatten_list(self.var_categories.values())) == 1
            and self.ext_basis == "harmonic"
        ):
            self.type_of_matrices = "dense"

        self._set_vars()  # setting the attribute vars to store operator symbols

        if system_hierarchy is not None:
            self.hierarchical_diagonalization = (
                system_hierarchy != [] and number_of_lists_in_list(system_hierarchy) > 0
            )

        if not self.hierarchical_diagonalization:
            self.generate_hamiltonian_sym_for_numerics()
            self.operators_by_name = self.set_operators()
        else:
            # list for updating necessary subsystems when calling build hilbertspace
            self.affected_subsystem_indices = []
            self.operators_by_name = None
            self.system_hierarchy = system_hierarchy
            if subsystem_trunc_dims is None:
                raise Exception(
                    "The truncated dimensions attribute for hierarchical "
                    "diagonalization is not set."
                )

            self.subsystem_trunc_dims = subsystem_trunc_dims
            self.generate_hamiltonian_sym_for_numerics()
            self.generate_subsystems()
            self._check_truncation_indices()
            self.operators_by_name = self.set_operators()
            self.affected_subsystem_indices = list(range(len(self.subsystems)))
        # clear unnecessary attribs
        self._clear_unnecessary_attribs()
        self._frozen = True

    def _configure(
        self,
        transformation_matrix: ndarray = None,
        system_hierarchy: list = None,
        subsystem_trunc_dims: list = None,
        closure_branches: List[Branch] = None,
    ):
        """
        Method which re-initializes a circuit instance to update, hierarchical
        diagonalization parameters or closure branches or the variable transformation
        used to describe the circuit.

        Parameters
        ----------
        transformation_matrix:
            A user defined variable transformation which has the dimensions of the
            number nodes (not counting the ground node), by default `None`
        system_hierarchy:
            A list of lists which is provided by the user to define subsystems,
            by default `None`
        subsystem_trunc_dims:
            dict object which can be generated for a specific system_hierarchy using the
            method `truncation_template`, by default `None`
        closure_branches:
            List of branches where external flux variables will be specified, by default
            `None` which then chooses closure branches by an internally generated
            spanning tree.

        Raises
        ------
        Exception
            when system_hierarchy is set and subsystem_trunc_dims is not set.
        """
        self._frozen = False

        system_hierarchy = system_hierarchy or self.system_hierarchy
        subsystem_trunc_dims = subsystem_trunc_dims or self.subsystem_trunc_dims
        closure_branches = closure_branches or self.closure_branches
        if transformation_matrix is None:
            if hasattr(
                self, "transformation_matrix"
            ):  # checking to see if configure is being called outside of init
                transformation_matrix = self.transformation_matrix

        self.hierarchical_diagonalization = (
            True if system_hierarchy is not None else False
        )

        self.symbolic_circuit.configure(
            transformation_matrix=transformation_matrix,
            closure_branches=closure_branches,
        )

        # copying all the required attributes
        required_attributes = [
            "branches",
            "closure_branches",
            "external_fluxes",
            "ground_node",
            "hamiltonian_symbolic",
            "input_string",
            "is_grounded",
            "lagrangian_node_vars",
            "lagrangian_symbolic",
            "nodes",
            "offset_charges",
            "potential_symbolic",
            "potential_node_vars",
            "symbolic_params",
            "transformation_matrix",
            "var_categories",
            "is_purely_harmonic",
        ]
        for attr in required_attributes:
            setattr(self, attr, getattr(self.symbolic_circuit, attr))

        if self.is_purely_harmonic:
            self.normal_mode_freqs = self.symbolic_circuit.normal_mode_freqs
            if self.ext_basis != "harmonic":
                warnings.warn(
                    "Purely harmonic circuits need ext_basis to be set to 'harmonic'"
                )
                self.ext_basis = "harmonic"

        # initiating the class properties
        if not hasattr(self, "cutoff_names"):
            self.cutoff_names = []
        for var_type in self.var_categories.keys():
            if var_type == "periodic":
                for idx, var_index in enumerate(self.var_categories["periodic"]):
                    if not hasattr(self, f"_cutoff_n_{var_index}"):
                        self._make_property(
                            f"cutoff_n_{var_index}", 5, "update_cutoffs"
                        )
                        self.cutoff_names.append(f"cutoff_n_{var_index}")
            if var_type == "extended":
                for idx, var_index in enumerate(self.var_categories["extended"]):
                    if not hasattr(self, f"_cutoff_ext_{var_index}"):
                        self._make_property(
                            f"cutoff_ext_{var_index}", 30, "update_cutoffs"
                        )
                        self.cutoff_names.append(f"cutoff_ext_{var_index}")

        self.var_categories_list = flatten_list(list(self.var_categories.values()))

        # default values for the parameters
        for idx, param in enumerate(self.symbolic_params):
            if not hasattr(self, param.name):
                self._make_property(
                    param.name, self.symbolic_params[param], "update_param_vars"
                )
        # setting the ranges for flux ranges used for discrete phi vars
        for var_index in self.var_categories["extended"]:
            if var_index not in self.discretized_phi_range:
                self.discretized_phi_range[var_index] = (-6 * np.pi, 6 * np.pi)
        # external flux vars
        for flux in self.external_fluxes:
            # setting the default to zero external flux
            if not hasattr(self, flux.name):
                self._make_property(flux.name, 0.0, "update_external_flux_or_charge")
        # offset charges
        for offset_charge in self.offset_charges:
            # default to zero offset charge
            if not hasattr(self, offset_charge.name):
                self._make_property(
                    offset_charge.name, 0.0, "update_external_flux_or_charge"
                )

        # changing the matrix type if necessary
        if (
            len(flatten_list(self.var_categories.values())) == 1
            and self.ext_basis == "harmonic"
        ):
            self.type_of_matrices = "dense"

        self._set_vars()  # setting the attribute vars to store operator symbols

        if (len(self.symbolic_circuit.nodes)) > settings.SYM_INVERSION_MAX_NODES:
            self.hamiltonian_symbolic = (
                self.symbolic_circuit.generate_symbolic_hamiltonian(
                    substitute_params=True
                )
            )
        # if the flux is static, remove the linear terms from the potential
        if not self.symbolic_circuit.is_flux_dynamic:
            self.hamiltonian_symbolic = self._shift_harmonic_oscillator_potential(
                self.hamiltonian_symbolic
            )

        if system_hierarchy is not None:
            self.hierarchical_diagonalization = (
                system_hierarchy != [] and number_of_lists_in_list(system_hierarchy) > 0
            )

        if not self.hierarchical_diagonalization:
            self.generate_hamiltonian_sym_for_numerics()
            self.operators_by_name = self.set_operators()
        else:
            # list for updating necessary subsystems when calling build hilbertspace
            self.affected_subsystem_indices = []
            self.operators_by_name = None
            self.system_hierarchy = system_hierarchy
            if subsystem_trunc_dims is None:
                raise Exception(
                    "The truncated dimensions attribute for hierarchical "
                    "diagonalization is not set."
                )

            self.subsystem_trunc_dims = subsystem_trunc_dims
            self.generate_hamiltonian_sym_for_numerics()
            self.generate_subsystems()
            self.update_interactions()
            self._check_truncation_indices()
            self.operators_by_name = self.set_operators()
            self.affected_subsystem_indices = list(range(len(self.subsystems)))
        # clear unnecessary attribs
        self._clear_unnecessary_attribs()
        self._frozen = True

    def supported_noise_channels(self) -> List[str]:
        """Return a list of supported noise channels"""
        # return ['tphi_1_over_f_flux',]
        noise_channels = ["t1_capacitive", "t1_charge_impedance"]
        if len([branch for branch in self.branches if branch.type == "L"]):
            noise_channels.append("t1_inductive")
        if len(self.offset_charges) > 0:
            noise_channels.append("tphi_1_over_f_ng")
        if len(self.external_fluxes) > 0:
            if not self.symbolic_circuit.is_flux_dynamic:
                warnings.warn(
                    "The flag 'is_flux_dynamic' is set to False, so the coherence time estimation due to flux noise might be incorrect. Please set it to True to get the correct results."
                )
            noise_channels.append("tphi_1_over_f_flux")
            noise_channels.append("t1_flux_bias_line")
        if not self.is_purely_harmonic:
            noise_channels.append("tphi_1_over_f_cc")
            # noise_channels.append("t1_quasiparticle_tunneling")
        return noise_channels

    def effective_noise_channels(self):
        supported_channels = self.supported_noise_channels()
        if "t1_charge_impedance" in supported_channels:
            supported_channels.remove("t1_charge_impedance")
        return supported_channels

    def variable_transformation(self) -> None:
        """
        Prints the variable transformation used in this circuit
        """
        trans_mat = self.transformation_matrix
        theta_vars = [
            sm.symbols(f"θ{index}")
            for index in range(
                1, len(self.symbolic_circuit._node_list_without_ground) + 1
            )
        ]
        node_vars = [
            sm.symbols(f"φ{index}")
            for index in range(
                1, len(self.symbolic_circuit._node_list_without_ground) + 1
            )
        ]
        node_var_eqns = []
        for idx, node_var in enumerate(node_vars):
            node_var_eqns.append(
                sm.Eq(node_vars[idx], np.sum(trans_mat[idx, :] * theta_vars))
            )
        if _HAS_IPYTHON:
            self.print_expr_in_latex(node_var_eqns)
        else:
            print(node_var_eqns)

    def sym_lagrangian(
        self,
        vars_type: str = "node",
        print_latex: bool = False,
        return_expr: bool = False,
    ) -> Union[sm.Expr, None]:
        """
        Method that gives a user readable symbolic Lagrangian for the current instance

        Parameters
        ----------
        vars_type:
            "node" or "new", fixes the kind of lagrangian requested, by default "node"
        print_latex:
            if set to True, the expression is additionally printed as LaTeX code
        return_expr:
            if set to True, all printing is suppressed and the function will silently
            return the sympy expression
        """
        if vars_type == "node":
            lagrangian = self.lagrangian_node_vars
            # replace v\theta with \theta_dot
            for var_index in range(
                1, 1 + len(self.symbolic_circuit._node_list_without_ground)
            ):
                lagrangian = lagrangian.replace(
                    sm.symbols(f"vφ{var_index}"),
                    sm.symbols("\\dot{φ_" + str(var_index) + "}"),
                )
            # break down the lagrangian into kinetic and potential part, and rejoin
            # with evaluate=False to force the kinetic terms together and appear first
            sym_lagrangian_PE_node_vars = self.potential_node_vars
            for external_flux in self.external_fluxes:
                sym_lagrangian_PE_node_vars = sym_lagrangian_PE_node_vars.replace(
                    external_flux,
                    sm.symbols(
                        "(2π"
                        + "Φ_{"
                        + str(get_trailing_number(str(external_flux)))
                        + "})"
                    ),
                )
            lagrangian = sm.Add(
                (self._make_expr_human_readable(lagrangian + self.potential_node_vars)),
                (self._make_expr_human_readable(-sym_lagrangian_PE_node_vars)),
                evaluate=False,
            )

        elif vars_type == "new":
            lagrangian = self.lagrangian_symbolic
            # replace v\theta with \theta_dot
            for var_index in self.var_categories_list:
                lagrangian = lagrangian.replace(
                    sm.symbols(f"vθ{var_index}"),
                    sm.symbols("\\dot{θ_" + str(var_index) + "}"),
                )
            # break down the lagrangian into kinetic and potential part, and rejoin
            # with evaluate=False to force the kinetic terms together and appear first
            sym_lagrangian_PE_new = self.potential_symbolic.expand()
            for external_flux in self.external_fluxes:
                sym_lagrangian_PE_new = sym_lagrangian_PE_new.replace(
                    external_flux,
                    sm.symbols(
                        "(2π"
                        + "Φ_{"
                        + str(get_trailing_number(str(external_flux)))
                        + "})"
                    ),
                )
            lagrangian = sm.Add(
                (
                    self._make_expr_human_readable(
                        lagrangian + self.potential_symbolic.expand()
                    )
                ),
                (self._make_expr_human_readable(-sym_lagrangian_PE_new)),
                evaluate=False,
            )
        if return_expr:
            return lagrangian
        if print_latex:
            print(latex(lagrangian))
        if _HAS_IPYTHON:
            self.print_expr_in_latex(lagrangian)
        else:
            print(lagrangian)

    def offset_charge_transformation(self) -> None:
        """
        Prints the variable transformation between offset charges of periodic variables
        and the offset node charges
        """
        trans_mat = self.transformation_matrix
        node_offset_charge_vars = [
            sm.symbols(f"q_g{index}")
            for index in range(
                1, len(self.symbolic_circuit._node_list_without_ground) + 1
            )
        ]
        periodic_offset_charge_vars = [
            sm.symbols(f"ng{index}")
            for index in self.symbolic_circuit.var_categories["periodic"]
        ]
        periodic_offset_charge_eqns = []
        for idx, node_var in enumerate(periodic_offset_charge_vars):
            periodic_offset_charge_eqns.append(
                self._make_expr_human_readable(
                    sm.Eq(
                        periodic_offset_charge_vars[idx],
                        np.sum(trans_mat[idx, :] * node_offset_charge_vars),
                    )
                )
            )
        if _HAS_IPYTHON:
            self.print_expr_in_latex(periodic_offset_charge_eqns)
        else:
            print(periodic_offset_charge_eqns)

    def sym_external_fluxes(self) -> Dict[sm.Expr, Tuple["Branch", List["Branch"]]]:
        """
        Method returns a dictionary of Human readable external fluxes with associated
        branches and loops (represented as lists of branches) for the current instance

        Returns
        -------
            A dictionary of Human readable external fluxes with their associated
            branches and loops
        """
        return {
            self._make_expr_human_readable(self.external_fluxes[ibranch]): (
                self.closure_branches[ibranch],
                self.symbolic_circuit._find_loop(self.closure_branches[ibranch]),
            )
            for ibranch in range(len(self.external_fluxes))
        }

    def oscillator_list(self, osc_index_list: List[int]):
        """
        If hierarchical diagonalization is used, specify subsystems that corresponds to
        single-mode oscillators, if there is any. The attributes `_osc_subsys_list` and
        `osc_subsys_list` of the `hilbert_space` attribute of the Circuit instance will
        be assigned accordingly, enabling the correct identification of harmonic modes
        for the dispersive regime analysis in ParameterSweep.

        Parameters
        ----------
        osc_index_list:
            a list of indices of subsystems that are single-mode harmonic oscillators
        """
        # identify if each nominated subsystem indeed have a single harmonic oscillator
        osc_subsys_list = []
        for subsystem_index in osc_index_list:
            subsystem = self.subsystems[subsystem_index]
            if not subsystem.is_purely_harmonic:
                raise Exception(
                    f"the subsystem {subsystem_index} is not purely harmonic"
                )
            elif len(subsystem.var_categories["extended"]) != 1:
                raise Exception(
                    f"the subsystem has more than one harmonic oscillator mode"
                )
            else:
                osc_subsys_list.append(subsystem)
        self.hilbert_space._osc_subsys_list = osc_subsys_list

    def qubit_list(self, qbt_index_list: List[int]):
        """
        If hierarchical diagonalization is used, specify subsystems that corresponds to
        single-mode oscillators, if there is any. The attributes `_osc_subsys_list` and
        `osc_subsys_list` of the `hilbert_space` attribute of the Circuit instance will
        be assigned accordingly, enabling the correct identification of harmonic modes
        for the dispersive regime analysis in ParameterSweep.

        Parameters
        ----------
        qbt_index_list:
            a list of indices of subsystems that are single-mode harmonic oscillators
        """
        # identify if each naminated subsystem indeed have a single harmonic oscillator
        qbt_subsys_list = []
        for subsystem_index in qbt_index_list:
            subsystem = self.subsystems[subsystem_index]
            qbt_subsys_list.append(subsystem)
        self.hilbert_space._qbt_subsys_list = qbt_subsys_list<|MERGE_RESOLUTION|>--- conflicted
+++ resolved
@@ -263,6 +263,7 @@
             self.affected_subsystem_indices = []
 
             self.generate_subsystems()
+            self.update_interactions()
             self.update_interactions()
             self._check_truncation_indices()
             self.operators_by_name = self.set_operators()
@@ -731,12 +732,8 @@
             for subsys_index in self.affected_subsystem_indices:
                 self.subsystems[subsys_index].sync_parameters_with_parent()
                 if self.subsystems[subsys_index].hierarchical_diagonalization:
-<<<<<<< HEAD
                     self.subsystems[subsys_index].update_interactions()
-=======
-                    self.subsystems[subsys_index].build_hilbertspace()
             self.update_interactions()
->>>>>>> 14654cdf
 
     def configure(
         self,
