--- conflicted
+++ resolved
@@ -369,13 +369,8 @@
         is_flux_dynamic: bool = False,
         initiate_sym_calc: bool = True,
         truncated_dim: int = 10,
-<<<<<<< HEAD
-        symbolic_hamiltonian: Optional[sm.Expr] = None,
-        symbolic_param_dict: Optional[Dict[str, float]] = None,
-=======
         symbolic_param_dict: Dict[str, float] = None,
         symbolic_hamiltonian: sm.Expr = None,
->>>>>>> cde71054
     ):
         # attribute used in protecting the class from erroneous addition of new attributes
         # __setattr__ method is overwritten for Circuit and SubSystem classes (see circuit_routines.py),
