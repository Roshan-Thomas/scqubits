--- conflicted
+++ resolved
@@ -316,11 +316,7 @@
 
     @esys_method_options.setter
     def esys_method_options(self, value: Union[dict, None] = None) -> None:
-<<<<<<< HEAD
-        self._zeropi.esys_merthod_options = value
-=======
         self._zeropi.esys_method_options = value
->>>>>>> 2d16b018
 
     @property
     def evals_method(self) -> Union[Callable, str, None]:
@@ -336,11 +332,7 @@
 
     @evals_method_options.setter
     def evals_method_options(self, value: Union[dict, None] = None) -> None:
-<<<<<<< HEAD
-        self._zeropi.evals_merthod_options = value
-=======
         self._zeropi.evals_method_options = value
->>>>>>> 2d16b018
 
     def hamiltonian(
         self,
