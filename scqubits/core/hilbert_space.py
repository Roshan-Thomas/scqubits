--- conflicted
+++ resolved
@@ -570,11 +570,6 @@
         self._data["dressed_indices"] = spec_lookup.SpectrumLookupMixin.generate_lookup(
             self
         )
-<<<<<<< HEAD
-        self._lookup = spec_lookup.SpectrumLookupAdapter(self)
-        self._lookup._out_of_sync = False
-=======
->>>>>>> 4fcb3ff8
 
     def lookup_exists(self) -> bool:
         return "dressed_indices" in self._data
