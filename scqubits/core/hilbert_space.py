--- conflicted
+++ resolved
@@ -821,13 +821,9 @@
         hamiltonian += self.interaction_hamiltonian(bare_esys=bare_esys)
         return hamiltonian
 
-<<<<<<< HEAD
-    def bare_hamiltonian(self, bare_esys: Optional[Dict[int, ndarray]] = None) -> qt.Qobj:
-=======
     def bare_hamiltonian(
         self, bare_esys: Optional[Dict[int, ndarray]] = None
     ) -> qt.Qobj:
->>>>>>> 2d16b018
         """
         Parameters
         ----------
@@ -840,15 +836,11 @@
             composite Hamiltonian composed of bare Hamiltonians of subsystems
             independent of the external parameter
         """
-<<<<<<< HEAD
-        bare_hamiltonian = qt.Qobj(0, dims=[self.subsystem_dims]*2) if qt.__version__ >= '5.0.0' else qt.Qobj(0)
-=======
         bare_hamiltonian = (
             qt.Qobj(0, dims=[self.subsystem_dims] * 2)
             if qt.__version__ >= "5.0.0"
             else qt.Qobj(0)
         )
->>>>>>> 2d16b018
         for subsys_index, subsys in enumerate(self):
             if bare_esys is not None and subsys_index in bare_esys:
                 evals = bare_esys[subsys_index][0]
@@ -875,15 +867,11 @@
             interaction Hamiltonian
         """
         if not self.interaction_list:
-<<<<<<< HEAD
-            return qt.Qobj(0, dims=[self.subsystem_dims]*2) if qt.__version__ >= '5.0.0' else qt.Qobj(0)
-=======
             return (
                 qt.Qobj(0, dims=[self.subsystem_dims] * 2)
                 if qt.__version__ >= "5.0.0"
                 else qt.Qobj(0)
             )
->>>>>>> 2d16b018
 
         operator_list = []
         for term in self.interaction_list:
@@ -1069,11 +1057,7 @@
         Standardize the phases of the (dressed) eigenvectors.
         """
         for idx, evec in enumerate(self._data["evecs"][0]):
-<<<<<<< HEAD
-            array = evec.data.to_array() if qt.__version__ >= '5.0.0' else evec.data.toarray()
-=======
             array = utils.Qobj_to_scipy_csc_matrix(evec)
->>>>>>> 2d16b018
             phase = spec_utils.extract_phase(array)
             self._data["evecs"][0][idx] = evec * np.exp(-1j * phase)
 
@@ -1131,21 +1115,13 @@
             evecs=bare_evecs,
         )
         dressed_evecs = self._data["evecs"][0]
-<<<<<<< HEAD
-        dressed_op_data = id_wrapped_op.transform(dressed_evecs).data.to_array() if qt.__version__ >= '5.0.0' else id_wrapped_op.transform(dressed_evecs).data.toarray()
+        dressed_op_data = utils.Qobj_to_scipy_csc_matrix(
+            id_wrapped_op.transform(dressed_evecs)
+        )
         dressed_op_truncated = qt.Qobj(
             dressed_op_data[0:truncated_dim, 0:truncated_dim],
             dims=[[truncated_dim], [truncated_dim]],
         )
-=======
-        dressed_op_data = utils.Qobj_to_scipy_csc_matrix(
-            id_wrapped_op.transform(dressed_evecs)
-        )
-        dressed_op_truncated = qt.Qobj(
-            dressed_op_data[0:truncated_dim, 0:truncated_dim],
-            dims=[[truncated_dim], [truncated_dim]],
-        )
->>>>>>> 2d16b018
         return dressed_op_truncated
 
     ###################################################################################
