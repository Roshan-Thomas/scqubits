--- conflicted
+++ resolved
@@ -76,13 +76,8 @@
     "num_sample": 100,
 }
 
-<<<<<<< HEAD
-snail_EJ_range = {"min": 1e-5, "max": 2e3}
-snail_EC_range = {"min": 1e-5, "max": 300.0}
-=======
 snail_EJ_range = {"v_min": 1e-5, "v_max": 2e3}
 snail_EC_range = {"v_min": 1e-5, "v_max": 300.0}
->>>>>>> 9113696a
 
 snailmon_defaults = {
     **global_defaults,
