# gui_defaults.py
#
# This file is part of scqubits: a Python package for superconducting qubits,
# Quantum 5, 583 (2021). https://quantum-journal.org/papers/q-2021-11-17-583/
#
#    Copyright (c) 2019 and later, Jens Koch and Peter Groszkowski
#    All rights reserved.
#
#    This source code is licensed under the BSD-style license found in the
#    LICENSE file in the root directory of this source tree.
############################################################################

import numpy as np

EL_range = {"min": 1e-5, "max": 10.0}
EJ_range = {"min": 1e-5, "max": 70.0}
EC_range = {"min": 1e-5, "max": 10.0}
flux_range = {"min": 0.0, "max": 1.0}
ng_range = {"min": 0.0, "max": 1.0}
int_range = {"min": 1, "max": 30}
float_range = {"min": 0.0, "max": 30.0}
ncut_range = {"min": 10, "max": 50}

global_defaults = {
    "mode_wavefunc": "real",
    "mode_matrixelem": "abs",
    "ng": ng_range,
    "flux": flux_range,
    "EJ": EJ_range,
    "EC": EC_range,
    "int": int_range,
    "float": float_range,
    "scale": 1,
    "num_sample": 150,
}

transmon_defaults = {
    **global_defaults,
    "scan_param": "ng",
    "operator": "n_operator",
    "ncut": ncut_range,
}

tunabletransmon_defaults = {
    **global_defaults,
    "scan_param": "flux",
    "operator": "n_operator",
    "EJmax": EJ_range,
    "d": {"min": 0.0, "max": 1.0},
    "ncut": ncut_range,
}

fluxonium_defaults = {
    **global_defaults,
    "scan_param": "flux",
    "operator": "n_operator",
    "EL": EL_range,
    "cutoff": {"min": 10, "max": 120},
}

fluxqubit_defaults = {
    **global_defaults,
    "scan_param": "flux",
    "operator": "n_1_operator",
    "ncut": ncut_range,
    "EJ1": EJ_range,
    "EJ2": EJ_range,
    "EJ3": EJ_range,
    "ECJ1": EC_range,
    "ECJ2": EC_range,
    "ECJ3": EC_range,
    "ECg1": EC_range,
    "ECg2": EC_range,
    "ng1": ng_range,
    "ng2": ng_range,
    "scale": None,
    "num_sample": 100,
}

zeropi_defaults = {
    **global_defaults,
    "scan_param": "flux",
    "operator": "n_theta_operator",
    "ncut": ncut_range,
    "EL": EL_range,
    "ECJ": EC_range,
    "dEJ": {"min": 0.0, "max": 1.0},
    "dCJ": {"min": 0.0, "max": 1.0},
    "scale": None,
    "num_sample": 50,
}

fullzeropi_defaults = {
    **global_defaults,
    "scan_param": "flux",
    "operator": "n_theta_operator",
    "ncut": ncut_range,
    "EL": EL_range,
    "ECJ": EC_range,
    "dEJ": {"min": 0.0, "max": 1.0},
    "dCJ": {"min": 0.0, "max": 1.0},
    "dEL": {"min": 0.0, "max": 1.0},
    "dC": {"min": 0.0, "max": 1.0},
    "zeropi_cutoff": {"min": 5, "max": 30},
    "zeta_cutoff": {"min": 5, "max": 30},
    "scale": None,
    "num_sample": 50,
}

cos2phiqubit_defaults = {
    **global_defaults,
    "scan_param": "flux",
    "operator": "phi_operator",
    "EL": EL_range,
    "ECJ": EC_range,
    "dEJ": {"min": 0, "max": 0.99},
    "dL": {"min": 0, "max": 0.99},
    "dCJ": {"min": 0, "max": 0.99},
    "ncut": ncut_range,
    "zeta_cut": {"min": 10, "max": 50},
    "phi_cut": {"min": 5, "max": 30},
    "scale": None,
    "num_sample": 50,
}

qubit_defaults = {
    "Transmon": transmon_defaults,
    "TunableTransmon": tunabletransmon_defaults,
    "Fluxonium": fluxonium_defaults,
    "FluxQubit": fluxqubit_defaults,
    "ZeroPi": zeropi_defaults,
    "FullZeroPi": fullzeropi_defaults,
    "Cos2PhiQubit": cos2phiqubit_defaults,
}

grid_defaults = {
    "grid_min_val": -6 * np.pi,
    "grid_max_val": 6 * np.pi,
    "grid_pt_count": 50,
}

paramvals_from_papers = {
    "Transmon": {
        "Paik et al. [J1, 3d], PRL 107, 240501, 1779 (2011)": {
            "params": {
                "EJ": 21.1,
                "EC": 0.301,
            },
            "link": "https://www.researchgate.net/publication/221745534_Observation_of_High_Coherence_in_Josephson_Junction_Qubits_Measured_in_a_Three-Dimensional_Circuit_QED_Architecture"
        },
        "ibm_manila Q1 (04/2022)": {
            "params": {
                "EJ": 11.34,
                "EC": 0.293,
            },
<<<<<<< HEAD
            "link": "https://quantum-computing.ibm.com/",
=======
            "link": "https://quantum-computing.ibm.com/"
>>>>>>> 11d56493
        },
        "[CPB] Bouchiat et al., Phys. Scr. 165 (1998)": {
            "params": {
                "EJ": 4.167,
                "EC": 52.09,
            },
            "link": "https://www.researchgate.net/publication/231107577_Quantum_Coherence_with_a_Single_Cooper_Pair"
        }
    },
    "TunableTransmon": {
        "Arute et al. [mean], Nature 574, 505 (2019)": {
            "params": {
                "EJmax": 32.7,
                "EC": 0.195,
            },
            "link": "https://www.researchgate.net/publication/336744162_Quantum_supremacy_using_a_programmable_superconducting_processor"
        },
    },
    "Fluxonium": {
        "Manucharyan et al., PRA 76, 042319 (2007)": {
            "params": {
                "EJ": 9.0,
                "EC": 2.5,
                "EL": 0.52,
            },
            "link": "https://www.researchgate.net/publication/1861297_Charge_insensitive_qubit_design_derived_from_the_Cooper_pair_box"
        },
        "Zhang et al. [heavy], PRX 111, 011010 (2021)": {
            "params": {
                "EJ": 3.395,
                "EC": 0.479,
                "EL": 0.132,
            },
            "link": "https://www.researchgate.net/publication/348531750_Universal_Fast-Flux_Control_of_a_Coherent_Low-Frequency_Qubit"
        },
        "Pechenezhskiy et al. [blochnium], Nature 585, 368 (2020)": {
            "params": {
                "EJ": 3.395,
                "EC": 0.479,
                "EL": 0.132,
            },
            "link": "https://www.researchgate.net/publication/344280109_The_superconducting_quasicharge_qubit"
        },
    },
    "ZeroPi": {
        "Gyenis et al., PRX Quantum 2, 010339 (2021)": {
            "params": {
                "EJ": 6.0,
                "ECJ": 2.28,
                "EC": 0.184,
                "EL": 0.38,
            },
            "link": "https://www.researchgate.net/publication/349840068_Experimental_Realization_of_a_Protected_Superconducting_Circuit_Derived_from_the_0_-_p_Qubit"
        },
        "Groszkowski et al. [set 1, deep], NJP 20, 043053 (2018)": {
            "params": {
                "EJ": 10.0,
                "ECJ": 20.0,
                "EC": 0.02,
                "EL": 0.008,
            },
            "link": "https://www.researchgate.net/publication/331293936_Control_and_Coherence_Time_Enhancement_of_the_0-p_Qubit"
        },
        "Groszkowski et al. [set 2, soft],  NJP 20, 043053 (2018)": {
            "params": {
            "EJ": 10.0,
            "ECJ": 20.0,
            "EC": 0.04,
            "EL": 0.04,
            },
            "link": "https://www.researchgate.net/publication/331293936_Control_and_Coherence_Time_Enhancement_of_the_0-p_Qubit"
        },
    },
}

plot_choices = [
    "Energy spectrum",
    "Wavefunctions",
    "Matrix element scan",
    "Matrix elements",
]

supported_qubits = [
    "Transmon",
    "TunableTransmon",
    "Fluxonium",
    "FluxQubit",
    "ZeroPi",
    "FullZeroPi",
    "Cos2PhiQubit",
]

slow_qubits = ["FluxQubit", "ZeroPi", "FullZeroPi", "Cos2PhiQubit"]

subsys_panel_names = [
    "Energy spectrum",
    "Wavefunctions",
    "Matrix elements",
    "Anharmonicity",
    "Self-Kerr",
]

composite_panel_names = ["Transitions", "Cross-Kerr, ac-Stark", "Custom data"]

common_panels = ["Energy spectrum", "Wavefunctions"]

mode_dropdown_list = [
    ("Re(·)", "real"),
    ("Im(·)", "imag"),
    ("|·|", "abs"),
    ("|\u00B7|\u00B2", "abs_sqr"),
]

default_panels = {qubit_name: common_panels for qubit_name in supported_qubits}
default_panels["Oscillator"] = []
default_panels["KerrOscillator"] = []
default_panels["Composite"] = ["Transitions"]

PLOT_HEIGHT = '500px'
FIG_WIDTH_INCHES = 6
FIG_DPI = 150<|MERGE_RESOLUTION|>--- conflicted
+++ resolved
@@ -146,26 +146,22 @@
                 "EJ": 21.1,
                 "EC": 0.301,
             },
-            "link": "https://www.researchgate.net/publication/221745534_Observation_of_High_Coherence_in_Josephson_Junction_Qubits_Measured_in_a_Three-Dimensional_Circuit_QED_Architecture"
+            "link": "https://www.researchgate.net/publication/221745534_Observation_of_High_Coherence_in_Josephson_Junction_Qubits_Measured_in_a_Three-Dimensional_Circuit_QED_Architecture",
         },
         "ibm_manila Q1 (04/2022)": {
             "params": {
                 "EJ": 11.34,
                 "EC": 0.293,
             },
-<<<<<<< HEAD
             "link": "https://quantum-computing.ibm.com/",
-=======
-            "link": "https://quantum-computing.ibm.com/"
->>>>>>> 11d56493
         },
         "[CPB] Bouchiat et al., Phys. Scr. 165 (1998)": {
             "params": {
                 "EJ": 4.167,
                 "EC": 52.09,
             },
-            "link": "https://www.researchgate.net/publication/231107577_Quantum_Coherence_with_a_Single_Cooper_Pair"
-        }
+            "link": "https://www.researchgate.net/publication/231107577_Quantum_Coherence_with_a_Single_Cooper_Pair",
+        },
     },
     "TunableTransmon": {
         "Arute et al. [mean], Nature 574, 505 (2019)": {
@@ -173,17 +169,17 @@
                 "EJmax": 32.7,
                 "EC": 0.195,
             },
-            "link": "https://www.researchgate.net/publication/336744162_Quantum_supremacy_using_a_programmable_superconducting_processor"
+            "link": "https://www.researchgate.net/publication/336744162_Quantum_supremacy_using_a_programmable_superconducting_processor",
         },
     },
     "Fluxonium": {
-        "Manucharyan et al., PRA 76, 042319 (2007)": {
+        "Manucharyan et al., Science 326, 113 (2009)": {
             "params": {
                 "EJ": 9.0,
                 "EC": 2.5,
                 "EL": 0.52,
             },
-            "link": "https://www.researchgate.net/publication/1861297_Charge_insensitive_qubit_design_derived_from_the_Cooper_pair_box"
+            "link": "https://www.science.org/doi/10.1126/science.1175552",
         },
         "Zhang et al. [heavy], PRX 111, 011010 (2021)": {
             "params": {
@@ -191,7 +187,7 @@
                 "EC": 0.479,
                 "EL": 0.132,
             },
-            "link": "https://www.researchgate.net/publication/348531750_Universal_Fast-Flux_Control_of_a_Coherent_Low-Frequency_Qubit"
+            "link": "https://www.researchgate.net/publication/348531750_Universal_Fast-Flux_Control_of_a_Coherent_Low-Frequency_Qubit",
         },
         "Pechenezhskiy et al. [blochnium], Nature 585, 368 (2020)": {
             "params": {
@@ -199,7 +195,7 @@
                 "EC": 0.479,
                 "EL": 0.132,
             },
-            "link": "https://www.researchgate.net/publication/344280109_The_superconducting_quasicharge_qubit"
+            "link": "https://www.researchgate.net/publication/344280109_The_superconducting_quasicharge_qubit",
         },
     },
     "ZeroPi": {
@@ -210,7 +206,7 @@
                 "EC": 0.184,
                 "EL": 0.38,
             },
-            "link": "https://www.researchgate.net/publication/349840068_Experimental_Realization_of_a_Protected_Superconducting_Circuit_Derived_from_the_0_-_p_Qubit"
+            "link": "https://www.researchgate.net/publication/349840068_Experimental_Realization_of_a_Protected_Superconducting_Circuit_Derived_from_the_0_-_p_Qubit",
         },
         "Groszkowski et al. [set 1, deep], NJP 20, 043053 (2018)": {
             "params": {
@@ -219,16 +215,16 @@
                 "EC": 0.02,
                 "EL": 0.008,
             },
-            "link": "https://www.researchgate.net/publication/331293936_Control_and_Coherence_Time_Enhancement_of_the_0-p_Qubit"
+            "link": "https://www.researchgate.net/publication/331293936_Control_and_Coherence_Time_Enhancement_of_the_0-p_Qubit",
         },
         "Groszkowski et al. [set 2, soft],  NJP 20, 043053 (2018)": {
             "params": {
-            "EJ": 10.0,
-            "ECJ": 20.0,
-            "EC": 0.04,
-            "EL": 0.04,
-            },
-            "link": "https://www.researchgate.net/publication/331293936_Control_and_Coherence_Time_Enhancement_of_the_0-p_Qubit"
+                "EJ": 10.0,
+                "ECJ": 20.0,
+                "EC": 0.04,
+                "EL": 0.04,
+            },
+            "link": "https://www.researchgate.net/publication/331293936_Control_and_Coherence_Time_Enhancement_of_the_0-p_Qubit",
         },
     },
 }
@@ -276,6 +272,6 @@
 default_panels["KerrOscillator"] = []
 default_panels["Composite"] = ["Transitions"]
 
-PLOT_HEIGHT = '500px'
+PLOT_HEIGHT = "500px"
 FIG_WIDTH_INCHES = 6
 FIG_DPI = 150