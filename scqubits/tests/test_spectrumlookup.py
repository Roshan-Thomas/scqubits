# test_spectrumlookup.py
# meant to be run with 'pytest'
#
# This file is part of scqubits.
#
#    Copyright (c) 2019 and later, Jens Koch and Peter Groszkowski
#    All rights reserved.
#
#    This source code is licensed under the BSD-style license found in the
#    LICENSE file in the root directory of this source tree.
############################################################################

import numpy as np

import scqubits as qubit

from scqubits.core.hilbert_space import HilbertSpace, InteractionTerm
from scqubits.core.param_sweep import ParameterSweep


class TestSpectrumLookup:
    def initialize_hilbertspace(self):
        CPB1 = qubit.Transmon(
            EJ=40.0,
            EC=0.2,
            ng=0.3,
            ncut=40,
            truncated_dim=3,  # after diagonalization, we will keep 3 levels
        )

        CPB2 = qubit.Transmon(EJ=30.0, EC=0.15, ng=0.0, ncut=10, truncated_dim=4)

        resonator = qubit.Oscillator(
<<<<<<< HEAD
            E_osc=6.0, truncated_dim=4  # up to 3 photons (0,1,2,3)
        )
=======
            E_osc=6.0, truncated_dim=4
        )  # up to 3 photons (0,1,2,3)
>>>>>>> 9d6e33af

        # Form a list of all components making up the Hilbert space.
        hilbertspace = HilbertSpace([CPB1, CPB2, resonator])

        g1 = 0.1  # coupling resonator-CPB1 (without charge matrix elements)
        g2 = 0.2  # coupling resonator-CPB2 (without charge matrix elements)

        interaction1 = InteractionTerm(
            g_strength=g1,
            op1=CPB1.n_operator(),
            subsys1=CPB1,
            op2=resonator.creation_operator() + resonator.annihilation_operator(),
            subsys2=resonator,
        )

        interaction2 = InteractionTerm(
            g_strength=g2,
            op1=CPB2.n_operator(),
            subsys1=CPB2,
            op2=resonator.creation_operator() + resonator.annihilation_operator(),
            subsys2=resonator,
        )

        interaction_list = [interaction1, interaction2]
        hilbertspace.interaction_list = interaction_list
        return hilbertspace

    def test_hilbertspace_generate_lookup(self):
        hilbertspace = self.initialize_hilbertspace()
        hilbertspace.generate_lookup()

    def test_hilbertspace_lookup_bare_eigenenergies(self):
        hilbertspace = self.initialize_hilbertspace()
        hilbertspace.generate_lookup()

        CPB = hilbertspace[0]
        reference = np.asarray([-36.05064983, -28.25601136, -20.67410141])
        assert np.allclose(hilbertspace.lookup.bare_eigenenergies(CPB), reference)

    def test_hilbertspace_lookup_bare_index(self):
        hilbertspace = self.initialize_hilbertspace()
        hilbertspace.generate_lookup()
        reference = (1, 0, 1)
        assert hilbertspace.lookup.bare_index(8) == reference

    def test_hilbertspace_lookup_dressed_index(self):
        hilbertspace = self.initialize_hilbertspace()
        hilbertspace.generate_lookup()
        reference = 21
        assert hilbertspace.lookup.dressed_index((1, 2, 1)) == reference

    def test_hilbertspace_lookup_bare_eigenstates(self):
        hilbertspace = self.initialize_hilbertspace()
        hilbertspace.generate_lookup()
        CPB = hilbertspace[0]
        reference = np.asarray(
            [
                [9.81355277e-48, 9.30854381e-47, 6.24667247e-46],
                [6.43691609e-46, 6.16876506e-45, 4.12289788e-44],
                [4.08432918e-44, 3.89716449e-43, 2.58910351e-42],
                [2.46946241e-42, 2.34112552e-41, 1.54552340e-40],
                [1.41840000e-40, 1.33555952e-39, 8.75825742e-39],
                [7.72924773e-39, 7.22576051e-38, 4.70525632e-37],
                [3.99043912e-37, 3.70232919e-36, 2.39303178e-35],
                [1.94904073e-35, 1.79388526e-34, 1.15041755e-33],
                [8.99241757e-34, 8.20662359e-33, 5.21927229e-32],
                [3.91282194e-32, 3.53890467e-31, 2.23088730e-30],
                [1.60297165e-30, 1.43598881e-29, 8.96770059e-29],
                [6.17171701e-29, 5.47280554e-28, 3.38373118e-27],
                [2.22898717e-27, 1.95522337e-26, 1.19604078e-25],
                [7.53630460e-26, 6.53443664e-25, 3.95184002e-24],
                [2.38030833e-24, 2.03838345e-23, 1.21776107e-22],
                [7.00726389e-23, 5.92116628e-22, 3.49118136e-21],
                [1.91803972e-21, 1.59764762e-20, 9.28738868e-20],
                [4.86905872e-20, 3.99337435e-19, 2.28615708e-18],
                [1.14319364e-18, 9.22005967e-18, 5.19156110e-17],
                [2.47519037e-17, 1.96028507e-16, 1.08406384e-15],
                [4.92660565e-16, 3.82517606e-15, 2.07418437e-14],
                [8.98410446e-15, 6.82608546e-14, 3.62257139e-13],
                [1.49561042e-13, 1.10967323e-12, 5.75121167e-12],
                [2.26406443e-12, 1.63642248e-11, 8.26237305e-11],
                [3.10359624e-11, 2.17915666e-10, 1.06879561e-09],
                [3.83517061e-10, 2.60742769e-09, 1.23809279e-08],
                [4.25136635e-09, 2.78807695e-08, 1.27659489e-07],
                [4.20541851e-08, 2.64836082e-07, 1.16378489e-06],
                [3.69111261e-07, 2.22015398e-06, 9.30982723e-06],
                [2.85699456e-06, 1.63072825e-05, 6.47991812e-05],
                [1.93730997e-05, 1.04109860e-04, 3.88641713e-04],
                [1.14275333e-04, 5.72579791e-04, 1.98618170e-03],
                [5.81958843e-04, 2.68572824e-03, 8.53587859e-03],
                [2.53837018e-03, 1.06226113e-02, 3.03588663e-02],
                [9.40432575e-03, 3.49650614e-02, 8.75591950e-02],
                [2.93435401e-02, 9.42865786e-02, 1.99160495e-01],
                [7.64587603e-02, 2.04183470e-01, 3.42090752e-01],
                [1.65024759e-01, 3.45198039e-01, 4.07470769e-01],
                [2.92888514e-01, 4.33880781e-01, 2.56608116e-01],
                [4.24891514e-01, 3.59598148e-01, -8.79153816e-02],
                [5.01714912e-01, 9.84685217e-02, -3.53429771e-01],
                [4.81272090e-01, -2.20127278e-01, -2.78699112e-01],
                [3.75226600e-01, -4.13778959e-01, 5.98745832e-02],
                [2.38462243e-01, -4.12292719e-01, 3.47513274e-01],
                [1.24144932e-01, -2.88932985e-01, 4.00686521e-01],
                [5.32947942e-02, -1.54131669e-01, 2.86094353e-01],
                [1.90119468e-02, -6.50150668e-02, 1.47843633e-01],
                [5.68278365e-03, -2.22152354e-02, 5.88699461e-02],
                [1.43546171e-03, -6.26030710e-03, 1.87174037e-02],
                [3.09023712e-04, -1.47627434e-03, 4.86852349e-03],
                [5.71637638e-05, -2.94942330e-04, 1.05515547e-03],
                [9.15737091e-06, -5.04652995e-05, 1.93379175e-04],
                [1.27979057e-06, -7.46595985e-06, 3.03408392e-05],
                [1.57114391e-07, -9.63222539e-07, 4.11860306e-06],
                [1.70524328e-08, -1.09208038e-07, 4.88161208e-07],
                [1.64601782e-09, -1.09569023e-08, 5.09307414e-08],
                [1.42087441e-10, -9.78961139e-10, 4.71111386e-09],
                [1.10247361e-11, -7.83397639e-11, 3.88859043e-10],
                [7.72550576e-13, -5.64439383e-12, 2.88076527e-11],
                [4.91062053e-14, -3.67924669e-13, 1.92555426e-12],
                [2.84291230e-15, -2.17934446e-14, 1.16685222e-13],
                [1.50469805e-16, -1.17783922e-15, 6.43856605e-15],
                [7.30668786e-18, -5.83004745e-17, 3.24802569e-16],
                [3.26587050e-19, -2.65213639e-18, 1.50352885e-17],
                [1.34775547e-20, -1.11239813e-19, 6.40837496e-19],
                [5.14987234e-22, -4.31489395e-21, 2.52289937e-20],
                [1.82690101e-23, -1.55217860e-22, 9.20113815e-22],
                [6.03189844e-25, -5.19171482e-24, 3.11715376e-23],
                [1.85795057e-26, -1.61860341e-25, 9.83457910e-25],
                [5.35075470e-28, -4.71440666e-27, 2.89646327e-26],
                [1.44377736e-29, -1.28560173e-28, 7.98111283e-28],
                [3.65714082e-31, -3.28896361e-30, 2.06182159e-29],
                [8.71252159e-33, -7.90887032e-32, 5.00363611e-31],
                [1.95554312e-34, -1.79083458e-33, 1.14280608e-32],
                [4.14221247e-36, -3.82491690e-35, 2.46077129e-34],
                [8.29318581e-38, -7.71816934e-37, 5.00379776e-36],
                [1.57174582e-39, -1.47365562e-38, 9.62359716e-38],
                [2.82377905e-41, -2.66622536e-40, 1.75318677e-39],
                [4.81562064e-43, -4.57736079e-42, 3.02958416e-41],
                [7.80686036e-45, -7.46654748e-44, 4.97258814e-43],
                [1.20604294e-46, -1.15822587e-45, 7.76029780e-45],
            ]
        )
        assert np.allclose(hilbertspace.lookup.bare_eigenstates(CPB), reference)


class TestParameterSweep:
    def initialize(self):
        # Set up the components / subspaces of our Hilbert space
        # Set up the components / subspaces of our Hilbert space

        CPB1 = qubit.Transmon(
            EJ=40.0,
            EC=0.2,
            ng=0.3,
            ncut=40,
            truncated_dim=3,  # after diagonalization, we will keep 3 levels
        )

        CPB2 = qubit.Transmon(EJ=30.0, EC=0.15, ng=0.0, ncut=10, truncated_dim=4)

        resonator = qubit.Oscillator(
<<<<<<< HEAD
            E_osc=6.0, truncated_dim=4  # up to 3 photons (0,1,2,3)
        )
=======
            E_osc=6.0, truncated_dim=4
        )  # up to 3 photons (0,1,2,3)
>>>>>>> 9d6e33af

        # Form a list of all components making up the Hilbert space.
        hilbertspace = HilbertSpace([CPB1, CPB2, resonator])

        g1 = 0.1  # coupling resonator-CPB1 (without charge matrix elements)
        g2 = 0.2  # coupling resonator-CPB2 (without charge matrix elements)

        interaction1 = InteractionTerm(
            g_strength=g1,
            op1=CPB1.n_operator(),
            subsys1=CPB1,
            op2=resonator.creation_operator() + resonator.annihilation_operator(),
            subsys2=resonator,
        )

        interaction2 = InteractionTerm(
            g_strength=g2,
            op1=CPB2.n_operator(),
            subsys1=CPB2,
            op2=resonator.creation_operator() + resonator.annihilation_operator(),
            subsys2=resonator,
        )

        interaction_list = [interaction1, interaction2]
        hilbertspace.interaction_list = interaction_list

        param_name = "flux"  # name of varying external parameter
        param_vals = np.linspace(0.0, 2.0, 300)  # parameter values

        subsys_update_list = [
            CPB1,
            CPB2,
        ]  # list of HilbertSpace subsys_list which are affected by parameter changes

        def update_hilbertspace(
            param_val,
        ):  # function that shows how Hilbert space components are updated
            CPB1.EJ = 20 * np.abs(np.cos(np.pi * param_val))
            CPB2.EJ = 15 * np.abs(np.cos(np.pi * param_val * 0.65))

        sweep = ParameterSweep(
            param_name=param_name,
            param_vals=param_vals,
            evals_count=20,
            hilbertspace=hilbertspace,
            subsys_update_list=subsys_update_list,
            update_hilbertspace=update_hilbertspace,
        )
        return sweep

    def test_sweep_bare_eigenenergies(self):
        sweep = self.initialize()
        reference = np.asarray([-12.6254519, -8.58335482, -4.70576686, -1.00508497])
        CPB2 = sweep.get_subsys(1)
        calculated = sweep.lookup.bare_eigenenergies(CPB2, 15)
        print(calculated)
        assert np.allclose(reference, calculated)

    def test_sweep_bare_eigenstates(self):
        sweep = self.initialize()
        reference = np.asarray(
            [
                [-4.36541328e-50, -2.75880308e-54, 8.97850818e-52],
                [-3.11868192e-49, -2.79006815e-54, -8.74802339e-53],
                [-8.58246250e-50, -1.00876179e-53, -1.01005272e-51],
                [1.07036276e-49, -7.49520810e-52, 3.40138146e-51],
                [2.22076735e-50, -9.29825414e-50, 5.29476367e-49],
                [9.31798507e-49, -1.09455894e-47, 6.20160456e-47],
                [1.48748935e-46, -1.21908616e-45, 6.87331138e-45],
                [1.57335293e-44, -1.28270423e-43, 7.19436330e-43],
                [1.57038899e-42, -1.27291721e-41, 7.10007771e-41],
                [1.47623385e-40, -1.18931710e-39, 6.59489623e-39],
                [1.30464570e-38, -1.04427630e-37, 5.75451766e-37],
                [1.08188824e-36, -8.60002157e-36, 4.70755913e-35],
                [8.40106916e-35, -6.62889364e-34, 3.60280729e-33],
                [6.09538520e-33, -4.77167090e-32, 2.57367705e-31],
                [4.12259568e-31, -3.20001276e-30, 1.71188450e-29],
                [2.59275754e-29, -1.99422862e-28, 1.05746143e-27],
                [1.51222344e-27, -1.15172482e-26, 6.04923527e-26],
                [8.15621522e-26, -6.14597428e-25, 3.19493711e-24],
                [4.05546577e-24, -3.02076696e-23, 1.55282385e-22],
                [1.85279307e-22, -1.36279552e-21, 6.92039152e-21],
                [7.74967547e-21, -5.62219212e-20, 2.81708905e-19],
                [2.95606461e-19, -2.11237965e-18, 1.04300880e-17],
                [1.02393371e-17, -7.19606307e-17, 3.49598322e-16],
                [3.20583976e-16, -2.21183282e-15, 1.05539288e-14],
                [9.02643915e-15, -6.10107117e-14, 2.85332763e-13],
                [2.27284550e-13, -1.50130691e-12, 6.86483062e-12],
                [5.08658910e-12, -3.27390598e-11, 1.45936793e-10],
                [1.00490495e-10, -6.28031136e-10, 2.71942263e-09],
                [1.73929913e-09, -1.05099253e-08, 4.40157221e-08],
                [2.61520163e-08, -1.51995670e-07, 6.12372338e-07],
                [3.38385801e-07, -1.87937831e-06, 7.23484440e-06],
                [3.72810682e-06, -1.96242274e-05, 7.15569990e-05],
                [3.45584871e-05, -1.70590444e-04, 5.82474864e-04],
                [2.65942237e-04, -1.21399020e-03, 3.82167032e-03],
                [1.67360896e-03, -6.93272504e-03, 1.96865734e-02],
                [8.46996689e-03, -3.10088949e-02, 7.69019540e-02],
                [3.38450374e-02, -1.05369628e-01, 2.16719161e-01],
                [1.04711605e-01, -2.61101801e-01, 4.05243750e-01],
                [2.45912280e-01, -4.42899710e-01, 4.12353303e-01],
                [4.30449532e-01, -4.49470571e-01, 3.05581613e-02],
                [5.53739884e-01, -1.35052186e-01, -3.89790634e-01],
                [5.19852531e-01, 2.94931877e-01, -2.63181317e-01],
                [3.56804110e-01, 4.82977168e-01, 2.23412560e-01],
                [1.80869825e-01, 3.77382768e-01, 4.51858334e-01],
                [6.88151152e-02, 1.89260831e-01, 3.34098107e-01],
                [2.00308382e-02, 6.69188913e-02, 1.49539620e-01],
                [4.55033333e-03, 1.75694853e-02, 4.62204064e-02],
                [8.22318568e-04, 3.55076664e-03, 1.05407454e-02],
                [1.20336099e-04, 5.67882562e-04, 1.85083059e-03],
                [1.44906152e-05, 7.34992558e-05, 2.58056443e-04],
                [1.45665042e-06, 7.84270617e-06, 2.92596095e-05],
                [1.23810941e-07, 7.00861842e-07, 2.75014737e-06],
                [8.99993323e-09, 5.31654232e-08, 2.17699883e-07],
                [5.65189610e-10, 3.46352201e-09, 1.47086607e-08],
                [3.09419265e-11, 1.95757580e-10, 8.57946263e-10],
                [1.48871045e-12, 9.68547769e-12, 4.36327789e-11],
                [6.34068704e-14, 4.22836088e-13, 1.95158208e-12],
                [2.40640133e-15, 1.64038032e-14, 7.73561260e-14],
                [8.18610028e-17, 5.69106676e-16, 2.73577781e-15],
                [2.50956428e-18, 1.77583368e-17, 8.68518693e-17],
                [6.96721961e-20, 5.00977686e-19, 2.48862809e-18],
                [1.75956716e-21, 1.28376682e-20, 6.46796092e-20],
                [4.05902398e-23, 3.00104047e-22, 1.53161646e-21],
                [8.58515967e-25, 6.42518490e-24, 3.31807834e-23],
                [1.67070903e-26, 1.26444488e-25, 6.60096121e-25],
                [3.00109957e-28, 2.29490687e-27, 1.21007053e-26],
                [4.99099559e-30, 3.85321228e-29, 2.05059703e-28],
                [7.70601966e-32, 6.00230825e-31, 3.22178302e-30],
                [1.10748033e-33, 8.69778971e-33, 4.70594474e-32],
                [1.48510624e-35, 1.17536887e-34, 6.40674933e-34],
                [1.86242981e-37, 1.48464566e-36, 8.14893098e-36],
                [2.18890702e-39, 1.75670712e-38, 9.70510353e-38],
                [2.41583947e-41, 1.95114772e-40, 1.08452672e-39],
                [2.50853833e-43, 2.03811379e-42, 1.13938276e-41],
                [2.45571628e-45, 2.00585220e-44, 1.12742273e-43],
                [2.30038269e-47, 1.86312496e-46, 1.05255328e-45],
                [2.97703610e-49, 1.63590361e-48, 9.28557377e-48],
                [-2.98788454e-49, 1.35968736e-50, 7.75238654e-50],
                [-2.85901234e-50, 1.01001731e-52, 6.08803345e-52],
                [-3.46227453e-49, 2.24305288e-55, 3.05453863e-52],
                [-5.44193943e-50, -2.99920038e-54, -5.73539237e-53],
            ]
        )
        CPB1 = sweep.get_subsys(0)
        assert np.allclose(reference, sweep.lookup.bare_eigenstates(CPB1, 21))<|MERGE_RESOLUTION|>--- conflicted
+++ resolved
@@ -31,13 +31,8 @@
         CPB2 = qubit.Transmon(EJ=30.0, EC=0.15, ng=0.0, ncut=10, truncated_dim=4)
 
         resonator = qubit.Oscillator(
-<<<<<<< HEAD
-            E_osc=6.0, truncated_dim=4  # up to 3 photons (0,1,2,3)
-        )
-=======
             E_osc=6.0, truncated_dim=4
         )  # up to 3 photons (0,1,2,3)
->>>>>>> 9d6e33af
 
         # Form a list of all components making up the Hilbert space.
         hilbertspace = HilbertSpace([CPB1, CPB2, resonator])
@@ -197,13 +192,8 @@
         CPB2 = qubit.Transmon(EJ=30.0, EC=0.15, ng=0.0, ncut=10, truncated_dim=4)
 
         resonator = qubit.Oscillator(
-<<<<<<< HEAD
-            E_osc=6.0, truncated_dim=4  # up to 3 photons (0,1,2,3)
-        )
-=======
             E_osc=6.0, truncated_dim=4
         )  # up to 3 photons (0,1,2,3)
->>>>>>> 9d6e33af
 
         # Form a list of all components making up the Hilbert space.
         hilbertspace = HilbertSpace([CPB1, CPB2, resonator])
