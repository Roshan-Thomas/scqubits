# conftest.py  ---  for use with pytest
#
# This file is part of scqubits.
#
#    Copyright (c) 2019 and later, Jens Koch and Peter Groszkowski
#    All rights reserved.
#
#    This source code is licensed under the BSD-style license found in the
#    LICENSE file in the root directory of this source tree.
#######################################################################################################################


import os
import warnings

import matplotlib
import matplotlib.pyplot as plt
import numpy as np
import pytest

import scqubits as scq
import scqubits.settings
import scqubits.utils.plotting as plot

from scqubits.core.storage import SpectrumData
from scqubits.settings import IN_IPYTHON

if not IN_IPYTHON:
    matplotlib.use("Agg")

warnings.filterwarnings(
<<<<<<< HEAD
    action="ignore",
    category=FutureWarning,
=======
    action="ignore", category=FutureWarning,
>>>>>>> 86fef854
)

TESTDIR, _ = os.path.split(scqubits.__file__)
TESTDIR = os.path.join(TESTDIR, "tests", "")
DATADIR = os.path.join(TESTDIR, "data", "")


def pytest_addoption(parser):
    # This is to allow multi-processing tests by adding --num_cpus 2 to pytest calls
    parser.addoption(
        "--num_cpus", action="store", default=1, help="number of cores to be used"
    )
    parser.addoption(
        "--io_type",
        action="store",
        default="hdf5",
        help="Serializable file type to be used",
    )


@pytest.fixture(scope="session")
def num_cpus(pytestconfig):
    return int(pytestconfig.getoption("num_cpus"))


@pytest.fixture(scope="session")
def io_type(pytestconfig):
    return pytestconfig.getoption("io_type")


@pytest.mark.usefixtures("num_cpus", "io_type")
class BaseTest:
    """Used as base class for pytests of qubit classes"""

    qbt = None

    @pytest.fixture(autouse=True)
    def set_tmpdir(self, request):
        """Pytest fixture that provides a temporary directory for writing test files"""
        setattr(self, "tmpdir", request.getfixturevalue("tmpdir"))

    @classmethod
    def teardown_class(cls):
        plt.close("all")

    def eigenvals(self, io_type, evals_reference):
        evals_count = len(evals_reference)
        evals_tst = self.qbt.eigenvals(
            evals_count=evals_count, filename=self.tmpdir + "test." + io_type
        )
        assert np.allclose(evals_reference, evals_tst)

    def eigenvecs(self, io_type, evecs_reference):
        evals_count = evecs_reference.shape[1]
        _, evecs_tst = self.qbt.eigensys(
            evals_count=evals_count, filename=self.tmpdir + "test." + io_type
        )
        assert np.allclose(np.abs(evecs_reference), np.abs(evecs_tst))

    def plot_evals_vs_paramvals(self, num_cpus, param_name, param_list):
        self.qbt.plot_evals_vs_paramvals(
            param_name,
            param_list,
            evals_count=5,
            subtract_ground=True,
            filename=self.tmpdir + "test",
            num_cpus=num_cpus,
        )

    def get_spectrum_vs_paramvals(
        self,
        num_cpus,
        io_type,
        param_name,
        param_list,
        evals_reference,
        evecs_reference,
    ):
        evals_count = len(evals_reference[0])
        calculated_spectrum = self.qbt.get_spectrum_vs_paramvals(
            param_name,
            param_list,
            evals_count=evals_count,
            subtract_ground=False,
            get_eigenstates=True,
            num_cpus=num_cpus,
        )
        calculated_spectrum.filewrite(filename=self.tmpdir + "test." + io_type)

        assert np.allclose(evals_reference, calculated_spectrum.energy_table)
        assert np.allclose(
            np.abs(evecs_reference), np.abs(calculated_spectrum.state_table), atol=1e-07
        )

    def matrixelement_table(self, io_type, op, matelem_reference):
        evals_count = len(matelem_reference)
        calculated_matrix = self.qbt.matrixelement_table(
            op,
            evecs=None,
            evals_count=evals_count,
            filename=self.tmpdir + "test." + io_type,
        )
        assert np.allclose(np.abs(matelem_reference), np.abs(calculated_matrix))

    def plot_matrixelements(self, op, evals_count=7):
        self.qbt.plot_matrixelements(op, evecs=None, evals_count=evals_count)

    def print_matrixelements(self, op):
        mat_data = self.qbt.matrixelement_table(op)
        plot.print_matrix(abs(mat_data))

    def plot_matelem_vs_paramvals(
        self, num_cpus, op, param_name, param_list, select_elems
    ):
        self.qbt.plot_matelem_vs_paramvals(
            op,
            param_name,
            param_list,
            select_elems=select_elems,
            filename=self.tmpdir + "test",
            num_cpus=num_cpus,
        )

    def test_file_io(self):
        self.qbt = self.qbt_type.create()
        self.qbt.filewrite(self.tmpdir + "test.h5")
        qbt_copy = scq.read(self.tmpdir + "test.h5")
        assert self.qbt == qbt_copy


@pytest.mark.usefixtures("num_cpus", "io_type")
class StandardTests(BaseTest):
    @classmethod
    def setup_class(cls):
        cls.qbt = None
        cls.qbt_type = None
        cls.file_str = ""
        cls.op1_str = ""
        cls.op2_str = ""
        cls.param_name = ""
        cls.param_list = None

    def test_hamiltonian_is_hermitean(self, io_type):
        testname = self.file_str + "_1." + io_type
        specdata = SpectrumData.create_from_file(DATADIR + testname)
        self.qbt = self.qbt_type(**specdata.system_params)
        hamiltonian = self.qbt.hamiltonian()
        assert np.isclose(np.max(np.abs(hamiltonian - hamiltonian.conj().T)), 0.0)

    def test_eigenvals(self, io_type):
        testname = self.file_str + "_1." + io_type
        specdata = SpectrumData.create_from_file(DATADIR + testname)
        self.qbt = self.qbt_type(**specdata.system_params)
        evals_reference = specdata.energy_table
        return self.eigenvals(io_type, evals_reference)

    def test_eigenvecs(self, io_type):
        testname = self.file_str + "_2." + io_type
        specdata = SpectrumData.create_from_file(DATADIR + testname)
        self.qbt = self.qbt_type(**specdata.system_params)
        evecs_reference = specdata.state_table
        return self.eigenvecs(io_type, evecs_reference)

    def test_plot_wavefunction(self, io_type):
        testname = self.file_str + "_1." + io_type
        specdata = SpectrumData.create_from_file(DATADIR + testname)
        self.qbt = self.qbt_type(**specdata.system_params)
        self.qbt.plot_wavefunction(esys=None, which=5, mode="real")
        self.qbt.plot_wavefunction(esys=None, which=9, mode="abs_sqr")

    def test_plot_evals_vs_paramvals(self, num_cpus, io_type):
        testname = self.file_str + "_1." + io_type
        specdata = SpectrumData.create_from_file(DATADIR + testname)
        self.qbt = self.qbt_type(**specdata.system_params)
        return self.plot_evals_vs_paramvals(num_cpus, self.param_name, self.param_list)

    def test_get_spectrum_vs_paramvals(self, num_cpus, io_type):
        testname = self.file_str + "_4." + io_type
        specdata = SpectrumData.create_from_file(DATADIR + testname)
        self.qbt = self.qbt_type(**specdata.system_params)
        self.param_list = specdata.param_vals
        evecs_reference = specdata.state_table
        evals_reference = specdata.energy_table
        return self.get_spectrum_vs_paramvals(
            num_cpus,
            io_type,
            self.param_name,
            self.param_list,
            evals_reference,
            evecs_reference,
        )

    def test_matrixelement_table(self, io_type):
        testname = self.file_str + "_5." + io_type
        specdata = SpectrumData.create_from_file(DATADIR + testname)
        self.qbt = self.qbt_type(**specdata.system_params)
        matelem_reference = specdata.matrixelem_table
        return self.matrixelement_table(io_type, self.op1_str, matelem_reference)

    def test_plot_matrixelements(self, io_type):
        testname = self.file_str + "_1." + io_type
        specdata = SpectrumData.create_from_file(DATADIR + testname)
        self.qbt = self.qbt_type(**specdata.system_params)
        self.plot_matrixelements(self.op1_str, evals_count=10)

    def test_print_matrixelements(self, io_type):
        testname = self.file_str + "_1." + io_type
        specdata = SpectrumData.create_from_file(DATADIR + testname)
        self.qbt = self.qbt_type(**specdata.system_params)
        self.print_matrixelements(self.op2_str)

    def test_plot_matelem_vs_paramvals(self, num_cpus, io_type):
        testname = self.file_str + "_1." + io_type
        specdata = SpectrumData.create_from_file(DATADIR + testname)
        self.qbt = self.qbt_type(**specdata.system_params)
        self.plot_matelem_vs_paramvals(
            num_cpus,
            self.op1_str,
            self.param_name,
            self.param_list,
            select_elems=[(0, 0), (1, 4), (1, 0)],
        )

    def test_plot_potential(self, io_type):
        testname = self.file_str + "_1.hdf5"
        specdata = SpectrumData.create_from_file(DATADIR + testname)
        self.qbt = self.qbt_type(**specdata.system_params)
        if "plot_potential" not in dir(self.qbt):
            pytest.skip("This is expected, no reason for concern.")
        self.qbt.plot_potential()<|MERGE_RESOLUTION|>--- conflicted
+++ resolved
@@ -29,12 +29,7 @@
     matplotlib.use("Agg")
 
 warnings.filterwarnings(
-<<<<<<< HEAD
-    action="ignore",
-    category=FutureWarning,
-=======
     action="ignore", category=FutureWarning,
->>>>>>> 86fef854
 )
 
 TESTDIR, _ = os.path.split(scqubits.__file__)
